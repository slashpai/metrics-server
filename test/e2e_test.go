// Copyright 2020 The Kubernetes Authors.
//
// Licensed under the Apache License, Version 2.0 (the "License");
// you may not use this file except in compliance with the License.
// You may obtain a copy of the License at
//
//      http://www.apache.org/licenses/LICENSE-2.0
//
// Unless required by applicable law or agreed to in writing, software
// distributed under the License is distributed on an "AS IS" BASIS,
// WITHOUT WARRANTIES OR CONDITIONS OF ANY KIND, either express or implied.
// See the License for the specific language governing permissions and
// limitations under the License.

package test

import (
	"bufio"
	"bytes"
	"context"
	"fmt"
	"io"
	"net/http"
	"net/url"
	"sort"
	"strings"
	"testing"
	"time"

	"github.com/google/go-cmp/cmp"
	. "github.com/onsi/ginkgo"
	. "github.com/onsi/gomega"
	"github.com/prometheus/common/expfmt"

	corev1 "k8s.io/api/core/v1"
	"k8s.io/apimachinery/pkg/api/resource"
	metav1 "k8s.io/apimachinery/pkg/apis/meta/v1"
	"k8s.io/apimachinery/pkg/util/intstr"
	clientset "k8s.io/client-go/kubernetes"
	"k8s.io/client-go/rest"
	"k8s.io/client-go/tools/clientcmd"
	"k8s.io/client-go/tools/portforward"
	"k8s.io/client-go/transport"
	"k8s.io/client-go/transport/spdy"
	"k8s.io/metrics/pkg/apis/metrics/v1beta1"
	metricsclientset "k8s.io/metrics/pkg/client/clientset/versioned"
)

const (
	localPort               = 10250
	cpuConsumerPodName      = "cpu-consumer"
	memoryConsumerPodName   = "memory-consumer"
	initContainerPodName    = "cmwithinitcontainer-consumer"
	sideCarContainerPodName = "sidecarpod-consumer"
	labelSelector           = "metrics-server-skip!=true"
	skipLabel               = "metrics-server-skip==true"
	labelKey                = "metrics-server-skip"
)

func TestMetricsServer(t *testing.T) {
	RegisterFailHandler(Fail)
	RunSpecs(t, "[MetricsServer]")
}

var _ = Describe("MetricsServer", func() {
	restConfig, err := getRestConfig()
	if err != nil {
		panic(err)
	}
	client, err := clientset.NewForConfig(restConfig)
	if err != nil {
		panic(err)
	}
	mclient, err := metricsclientset.NewForConfig(restConfig)
	if err != nil {
		panic(err)
	}

	BeforeSuite(func() {
		deletePod(client, cpuConsumerPodName)
		err = consumeCPU(client, cpuConsumerPodName, labelKey)
		if err != nil {
			panic(err)
		}
		deletePod(client, memoryConsumerPodName)
		err = consumeMemory(client, memoryConsumerPodName, labelKey)
		if err != nil {
			panic(err)
		}
		deletePod(client, initContainerPodName)
		err = consumeWithInitContainer(client, initContainerPodName, labelKey)
		if err != nil {
			panic(err)
		}
		deletePod(client, sideCarContainerPodName)
		err = consumeWithSideCarContainer(client, sideCarContainerPodName, labelKey)
		if err != nil {
			panic(err)
		}
	})
	AfterSuite(func() {
		deletePod(client, cpuConsumerPodName)
		deletePod(client, memoryConsumerPodName)
		deletePod(client, initContainerPodName)
		deletePod(client, sideCarContainerPodName)
	})

	It("exposes metrics from at least one pod in cluster", func() {
		podMetrics, err := mclient.MetricsV1beta1().PodMetricses(metav1.NamespaceAll).List(context.TODO(), metav1.ListOptions{})
		Expect(err).NotTo(HaveOccurred(), "Failed to list pod metrics")
		Expect(podMetrics.Items).NotTo(BeEmpty(), "Need at least one pod to verify if MetricsServer works")
	})
	It("exposes metrics about all nodes in cluster", func() {
		nodeList, err := client.CoreV1().Nodes().List(context.TODO(), metav1.ListOptions{LabelSelector: labelSelector})
		if err != nil {
			panic(err)
		}
		Expect(nodeList.Items).NotTo(BeEmpty(), "Need at least one node to verify if MetricsServer works")
		for _, node := range nodeList.Items {
			_, err := mclient.MetricsV1beta1().NodeMetricses().Get(context.TODO(), node.Name, metav1.GetOptions{})
			Expect(err).NotTo(HaveOccurred(), "Metrics for node %s are not available", node.Name)
		}
	})
	It("returns accurate CPU metric", func() {
		Expect(err).NotTo(HaveOccurred(), "Failed to create %q pod", cpuConsumerPodName)
		deadline := time.Now().Add(60 * time.Second)
		var ms *v1beta1.PodMetrics
		for {
			ms, err = mclient.MetricsV1beta1().PodMetricses(metav1.NamespaceDefault).Get(context.TODO(), cpuConsumerPodName, metav1.GetOptions{})
			if err == nil || time.Now().After(deadline) {
				break
			}
			time.Sleep(5 * time.Second)
		}
		Expect(err).NotTo(HaveOccurred(), "Failed to get %q pod", cpuConsumerPodName)
		Expect(ms.Containers).To(HaveLen(1), "Unexpected number of containers")
		usage := ms.Containers[0].Usage
		Expect(usage.Cpu().MilliValue()).To(BeNumerically("~", 50, 10), "Unexpected value of cpu")
	})
	It("returns accurate memory metric", func() {
		Expect(err).NotTo(HaveOccurred(), "Failed to create %q pod", memoryConsumerPodName)
		deadline := time.Now().Add(60 * time.Second)
		var ms *v1beta1.PodMetrics
		for {
			ms, err = mclient.MetricsV1beta1().PodMetricses(metav1.NamespaceDefault).Get(context.TODO(), memoryConsumerPodName, metav1.GetOptions{})
			if err == nil || time.Now().After(deadline) {
				break
			}
			time.Sleep(5 * time.Second)
		}
		Expect(err).NotTo(HaveOccurred(), "Failed to get %q pod", memoryConsumerPodName)
		Expect(ms.Containers).To(HaveLen(1), "Unexpected number of containers")
		usage := ms.Containers[0].Usage
		Expect(usage.Memory().Value()/1024/1024).To(BeNumerically("~", 50, 5), "Unexpected value of memory")
	})
	It("returns metric for pod with init container", func() {
		Expect(err).NotTo(HaveOccurred(), "Failed to create %q pod", initContainerPodName)
		deadline := time.Now().Add(60 * time.Second)
		var ms *v1beta1.PodMetrics
		for {
			ms, err = mclient.MetricsV1beta1().PodMetricses(metav1.NamespaceDefault).Get(context.TODO(), initContainerPodName, metav1.GetOptions{})
			if err == nil || time.Now().After(deadline) {
				break
			}
			time.Sleep(5 * time.Second)
		}
		Expect(err).NotTo(HaveOccurred(), "Failed to get %q pod", initContainerPodName)
		Expect(ms.Containers).To(HaveLen(1), "Unexpected number of containers")
		Expect(ms.Containers[0].Name).To(Equal(initContainerPodName))
		usage := ms.Containers[0].Usage
		Expect(usage.Cpu().MilliValue()).NotTo(Equal(0), "CPU should not be equal zero")
		Expect(usage.Memory().Value()/1024/1024).NotTo(Equal(0), "Memory should not be equal zero")
	})
	It("returns metric for pod with sideCar container", func() {
		Expect(err).NotTo(HaveOccurred(), "Failed to create %q pod", sideCarContainerPodName)
		deadline := time.Now().Add(60 * time.Second)
		var ms *v1beta1.PodMetrics
		for {
			ms, err = mclient.MetricsV1beta1().PodMetricses(metav1.NamespaceDefault).Get(context.TODO(), sideCarContainerPodName, metav1.GetOptions{})
			if err == nil || time.Now().After(deadline) {
				break
			}
			time.Sleep(5 * time.Second)
		}
		Expect(err).NotTo(HaveOccurred(), "Failed to get %q pod", sideCarContainerPodName)
		Expect(ms.Containers).To(HaveLen(2), "Unexpected number of containers")
		usage := ms.Containers[0].Usage
		Expect(usage.Cpu().MilliValue()).NotTo(Equal(0), "CPU of Container %q should not be equal zero", ms.Containers[0].Name)
		Expect(usage.Memory().Value()/1024/1024).NotTo(Equal(0), "Memory of Container %q should not be equal zero", ms.Containers[0].Name)
		usage = ms.Containers[1].Usage
		Expect(usage.Cpu().MilliValue()).NotTo(Equal(0), "CPU of Container %q should not be equal zero", ms.Containers[1].Name)
		Expect(usage.Memory().Value()/1024/1024).NotTo(Equal(0), "Memory of Container %q should not be equal zero", ms.Containers[1].Name)
	})
	It("passes readyz probe", func() {
		msPods := mustGetMetricsServerPods(client)
		for _, pod := range msPods {
			Expect(pod.Spec.Containers).To(HaveLen(1), "Expected only one container in Metrics Server pod")
			resp := mustProxyContainerProbe(restConfig, pod.Namespace, pod.Name, pod.Spec.Containers[0], pod.Spec.Containers[0].ReadinessProbe)
			diff := cmp.Diff(string(resp), `[+]ping ok
[+]log ok
[+]poststarthook/max-in-flight-filter ok
[+]poststarthook/storage-object-count-tracker-hook ok
[+]metric-storage-ready ok
[+]metric-informer-sync ok
[+]metadata-informer-sync ok
[+]shutdown ok
readyz check passed
`)
			Expect(diff == "").To(BeTrue(), "Unexpected response %s", diff)
		}
	})
	It("passes livez probe", func() {
		msPods := mustGetMetricsServerPods(client)
		for _, pod := range msPods {
			Expect(pod.Spec.Containers).To(HaveLen(1), "Expected only one container in Metrics Server pod")
			resp := mustProxyContainerProbe(restConfig, pod.Namespace, pod.Name, pod.Spec.Containers[0], pod.Spec.Containers[0].LivenessProbe)
			diff := cmp.Diff(string(resp), `[+]ping ok
[+]log ok
[+]poststarthook/max-in-flight-filter ok
[+]poststarthook/storage-object-count-tracker-hook ok
[+]metric-collection-timely ok
[+]metadata-informer-sync ok
livez check passed
`)
			Expect(diff == "").To(BeTrue(), "Unexpected response %s", diff)
		}
	})
	It("exposes prometheus metrics", func() {
		msPods := mustGetMetricsServerPods(client)
		for _, pod := range msPods {
			// access /apis/metrics.k8s.io/v1beta1/ for each pod to ensures that every MS instance get an requests so they expose all apiserver metrics.
			_, err := proxyRequestToPod(restConfig, pod.Namespace, pod.Name, "https", 10250, "/apis/metrics.k8s.io/v1beta1/")
			Expect(err).NotTo(HaveOccurred(), "Failed to get Metrics Server /apis/metrics.k8s.io/v1beta1/ endpoint")
			resp, err := proxyRequestToPod(restConfig, pod.Namespace, pod.Name, "https", 10250, "/metrics")
			Expect(err).NotTo(HaveOccurred(), "Failed to get Metrics Server /metrics endpoint")
			metrics, err := parseMetricNames(resp)
			Expect(err).NotTo(HaveOccurred(), "Failed to parse Metrics Server metrics")
			sort.Strings(metrics)

			diff := cmp.Diff(metrics, []string{
				"aggregator_discovery_aggregation_count_total",
				"apiserver_audit_event_total",
				"apiserver_audit_requests_rejected_total",
				"apiserver_client_certificate_expiration_seconds",
				"apiserver_current_inflight_requests",
				"apiserver_delegated_authz_request_duration_seconds",
				"apiserver_delegated_authz_request_total",
				"apiserver_envelope_encryption_dek_cache_fill_percent",
				"apiserver_request_duration_seconds",
				"apiserver_request_filter_duration_seconds",
				"apiserver_request_sli_duration_seconds",
				"apiserver_request_slo_duration_seconds",
				"apiserver_request_total",
				"apiserver_response_sizes",
				"apiserver_storage_data_key_generation_duration_seconds",
				"apiserver_storage_data_key_generation_failures_total",
				"apiserver_storage_envelope_transformation_cache_misses_total",
				"apiserver_tls_handshake_errors_total",
				"apiserver_webhooks_x509_insecure_sha1_total",
				"apiserver_webhooks_x509_missing_san_total",
				"authenticated_user_requests",
				"authentication_attempts",
				"authentication_duration_seconds",
				"disabled_metric_total",
				"field_validation_request_duration_seconds",
				"go_cgo_go_to_c_calls_calls_total",
				"go_cpu_classes_gc_mark_assist_cpu_seconds_total",
				"go_cpu_classes_gc_mark_dedicated_cpu_seconds_total",
				"go_cpu_classes_gc_mark_idle_cpu_seconds_total",
				"go_cpu_classes_gc_pause_cpu_seconds_total",
				"go_cpu_classes_gc_total_cpu_seconds_total",
				"go_cpu_classes_idle_cpu_seconds_total",
				"go_cpu_classes_scavenge_assist_cpu_seconds_total",
				"go_cpu_classes_scavenge_background_cpu_seconds_total",
				"go_cpu_classes_scavenge_total_cpu_seconds_total",
				"go_cpu_classes_total_cpu_seconds_total",
				"go_cpu_classes_user_cpu_seconds_total",
				"go_gc_cycles_automatic_gc_cycles_total",
				"go_gc_cycles_forced_gc_cycles_total",
				"go_gc_cycles_total_gc_cycles_total",
				"go_gc_duration_seconds",
				"go_gc_heap_allocs_by_size_bytes",
				"go_gc_heap_allocs_bytes_total",
				"go_gc_heap_allocs_objects_total",
				"go_gc_heap_frees_by_size_bytes",
				"go_gc_heap_frees_bytes_total",
				"go_gc_heap_frees_objects_total",
				"go_gc_heap_goal_bytes",
				"go_gc_heap_objects_objects",
				"go_gc_heap_tiny_allocs_objects_total",
				"go_gc_limiter_last_enabled_gc_cycle",
				"go_gc_pauses_seconds",
				"go_gc_stack_starting_size_bytes",
				"go_goroutines",
				"go_info",
				"go_memory_classes_heap_free_bytes",
				"go_memory_classes_heap_objects_bytes",
				"go_memory_classes_heap_released_bytes",
				"go_memory_classes_heap_stacks_bytes",
				"go_memory_classes_heap_unused_bytes",
				"go_memory_classes_metadata_mcache_free_bytes",
				"go_memory_classes_metadata_mcache_inuse_bytes",
				"go_memory_classes_metadata_mspan_free_bytes",
				"go_memory_classes_metadata_mspan_inuse_bytes",
				"go_memory_classes_metadata_other_bytes",
				"go_memory_classes_os_stacks_bytes",
				"go_memory_classes_other_bytes",
				"go_memory_classes_profiling_buckets_bytes",
				"go_memory_classes_total_bytes",
				"go_memstats_alloc_bytes",
				"go_memstats_alloc_bytes_total",
				"go_memstats_buck_hash_sys_bytes",
				"go_memstats_frees_total",
				"go_memstats_gc_sys_bytes",
				"go_memstats_heap_alloc_bytes",
				"go_memstats_heap_idle_bytes",
				"go_memstats_heap_inuse_bytes",
				"go_memstats_heap_objects",
				"go_memstats_heap_released_bytes",
				"go_memstats_heap_sys_bytes",
				"go_memstats_last_gc_time_seconds",
				"go_memstats_lookups_total",
				"go_memstats_mallocs_total",
				"go_memstats_mcache_inuse_bytes",
				"go_memstats_mcache_sys_bytes",
				"go_memstats_mspan_inuse_bytes",
				"go_memstats_mspan_sys_bytes",
				"go_memstats_next_gc_bytes",
				"go_memstats_other_sys_bytes",
				"go_memstats_stack_inuse_bytes",
				"go_memstats_stack_sys_bytes",
				"go_memstats_sys_bytes",
				"go_sched_gomaxprocs_threads",
				"go_sched_goroutines_goroutines",
				"go_sched_latencies_seconds",
				"go_sync_mutex_wait_total_seconds_total",
				"go_threads",
				"hidden_metric_total",
				"metrics_server_api_metric_freshness_seconds",
				"metrics_server_kubelet_last_request_time_seconds",
				"metrics_server_kubelet_request_duration_seconds",
				"metrics_server_kubelet_request_total",
				"metrics_server_manager_tick_duration_seconds",
				"metrics_server_storage_points",
				"process_cpu_seconds_total",
				"process_max_fds",
				"process_open_fds",
				"process_resident_memory_bytes",
				"process_start_time_seconds",
				"process_virtual_memory_bytes",
				"process_virtual_memory_max_bytes",
				"registered_metric_total",
				"rest_client_exec_plugin_certificate_rotation_age",
				"rest_client_exec_plugin_ttl_seconds",
				"rest_client_rate_limiter_duration_seconds",
				"rest_client_request_duration_seconds",
				"rest_client_request_size_bytes",
				"rest_client_requests_total",
				"rest_client_response_size_bytes",
				"workqueue_adds_total",
				"workqueue_depth",
				"workqueue_longest_running_processor_seconds",
				"workqueue_queue_duration_seconds",
				"workqueue_retries_total",
				"workqueue_unfinished_work_seconds",
				"workqueue_work_duration_seconds",
			})
			Expect(diff).To(BeEmpty(), "Unexpected metrics")
		}
	})
	It("skip scrape metrics about nodes with label node-selector filtered in cluster", func() {
		nodeList, err := client.CoreV1().Nodes().List(context.TODO(), metav1.ListOptions{LabelSelector: skipLabel})
		if err != nil {
			panic(err)
		}
		for _, node := range nodeList.Items {
			_, err := mclient.MetricsV1beta1().NodeMetricses().Get(context.TODO(), node.Name, metav1.GetOptions{})
			Expect(err).To(HaveOccurred(), "Metrics for node %s are not available with label node-selector filtered", node.Name)
		}
	})
})

func getRestConfig() (*rest.Config, error) {
	config, err := clientcmd.NewDefaultClientConfigLoadingRules().Load()
	if err != nil {
		return nil, err
	}
	return clientcmd.NewDefaultClientConfig(*config, &clientcmd.ConfigOverrides{}).ClientConfig()
}

func mustGetMetricsServerPods(client clientset.Interface) []corev1.Pod {
	podList, err := client.CoreV1().Pods(metav1.NamespaceSystem).List(context.TODO(), metav1.ListOptions{LabelSelector: "k8s-app=metrics-server"})
	Expect(err).NotTo(HaveOccurred(), "Failed to find Metrics Server pod")
	Expect(podList.Items).NotTo(BeEmpty(), "Metrics Server pod was not found")
	return podList.Items
}

func parseMetricNames(data []byte) ([]string, error) {
	var parser expfmt.TextParser
	mfs, err := parser.TextToMetricFamilies(bytes.NewReader(data))
	if err != nil {
		return nil, err
	}
	Expect(err).NotTo(HaveOccurred(), "Failed to parse mfs")
	var ms []string
	for key := range mfs {
		ms = append(ms, key)
	}
	return ms, nil
}

func mustProxyContainerProbe(config *rest.Config, namespace, name string, container corev1.Container, probe *corev1.Probe) []byte {
	Expect(probe).NotTo(BeNil(), "Probe should not be empty")
	Expect(probe.HTTPGet).NotTo(BeNil(), "Probe should be http")
	port := getContainerPort(container, probe.HTTPGet.Port)
	Expect(port).NotTo(Equal(0), "Probe port should not be empty")
	resp, err := proxyRequestToPod(config, namespace, name, string(probe.HTTPGet.Scheme), port, mustGetVerboseProbePath(probe.HTTPGet))
	Expect(err).NotTo(HaveOccurred(), "Failed to get Metrics Server probe endpoint")
	return resp
}

func mustGetVerboseProbePath(probe *corev1.HTTPGetAction) string {
	path, err := url.Parse(probe.Path)
	Expect(err).NotTo(HaveOccurred(), "Failed to parse probe path")
	newPath := url.URL{
		Path:     path.Path,
		RawQuery: "verbose&" + path.RawQuery,
	}
	return newPath.String()
}

func getContainerPort(c corev1.Container, port intstr.IntOrString) int {
	switch port.Type {
	case intstr.Int:
		return int(port.IntVal)
	case intstr.String:
		for _, cp := range c.Ports {
			if cp.Name == port.StrVal {
				return int(cp.ContainerPort)
			}
		}
	}
	return 0
}

func proxyRequestToPod(config *rest.Config, namespace, podname, scheme string, port int, path string) ([]byte, error) {
	cancel, err := setupForwarding(config, namespace, podname, port)
	defer cancel()
	if err != nil {
		return nil, err
	}
	var query string
	if strings.Contains(path, "?") {
		elm := strings.SplitN(path, "?", 2)
		path = elm[0]
		query = elm[1]
	}
	reqUrl := url.URL{Scheme: scheme, Path: path, RawQuery: query, Host: fmt.Sprintf("127.0.0.1:%d", localPort)}
	resp, err := sendRequest(config, reqUrl.String())
	if err != nil {
		return nil, err
	}
	defer resp.Body.Close()
	body, err := io.ReadAll(resp.Body)
	if err != nil {
		return nil, err
	}
	return body, nil
}

func setupForwarding(config *rest.Config, namespace, podname string, port int) (cancel func(), err error) {
	hostIP := strings.TrimPrefix(config.Host, "https://")
	mappings := []string{fmt.Sprintf("%d:%d", localPort, port)}

	trans, upgrader, err := spdy.RoundTripperFor(config)
	if err != nil {
		return noop, err
	}

	dialer := spdy.NewDialer(upgrader, &http.Client{Transport: trans}, http.MethodPost, &url.URL{Scheme: "https", Path: fmt.Sprintf("/api/v1/namespaces/%s/pods/%s/portforward", namespace, podname), Host: hostIP})

	var berr, bout bytes.Buffer
	buffErr := bufio.NewWriter(&berr)
	buffOut := bufio.NewWriter(&bout)

	stopCh := make(chan struct{})
	readyCh := make(chan struct{})

	fw, err := portforward.New(dialer, mappings, stopCh, readyCh, buffOut, buffErr)
	if err != nil {
		return noop, err
	}
	go func() {
		fmt.Print(fw.ForwardPorts())
	}()
	<-readyCh
	return func() {
		stopCh <- struct{}{}
	}, nil
}

func sendRequest(config *rest.Config, url string) (*http.Response, error) {
	tsConfig, err := config.TransportConfig()
	if err != nil {
		return nil, err
	}
	tsConfig.TLS.Insecure = true
	tsConfig.TLS.CAData = []byte{}
	tsConfig.TLS.CAFile = ""

	ts, err := transport.New(tsConfig)
	if err != nil {
		return nil, err
	}
	client := &http.Client{Transport: ts}
	return client.Get(url)
}

func noop() {}

func watchPodReadyStatus(client clientset.Interface, podNamespace string, podName string, resourceVersion string) error {
	timeout := time.After(time.Second * 300)
	var api = client.CoreV1().Pods(podNamespace)
	watcher, err := api.Watch(context.TODO(), metav1.ListOptions{ResourceVersion: resourceVersion})
	if err != nil {
		return err
	}
	ch := watcher.ResultChan()
	for {
		select {
		case <-timeout:
			return fmt.Errorf("Wait for pod %s ready timeout", podName)
		case event := <-ch:
			pod, ok := event.Object.(*corev1.Pod)
			if !ok {
				return fmt.Errorf("Watch pod failed")
			}
			var containerReady = false
			if pod.Name == podName {
				for _, containerStatus := range pod.Status.ContainerStatuses {
					if !containerStatus.Ready {
						break
					}
					containerReady = true
				}
				if containerReady {
					return nil
				}
			}
		}
	}
}

func consumeCPU(client clientset.Interface, podName, nodeSelector string) error {
	pod := &corev1.Pod{
		ObjectMeta: metav1.ObjectMeta{Name: podName},
<<<<<<< HEAD
		Spec: corev1.PodSpec{
			Containers: []corev1.Container{
				{
					Name:    podName,
					Command: []string{"./consume-cpu/consume-cpu"},
					Args:    []string{"--duration-sec=60", "--millicores=50"},
					Image:   "registry.k8s.io/e2e-test-images/resource-consumer:1.9",
					Resources: corev1.ResourceRequirements{
						Requests: map[corev1.ResourceName]resource.Quantity{
							corev1.ResourceCPU: mustQuantity("100m"),
						},
=======
		Spec: corev1.PodSpec{Containers: []corev1.Container{
			{
				Name:    podName,
				Command: []string{"./consume-cpu/consume-cpu"},
				Args:    []string{"--duration-sec=60", "--millicores=50"},
				Image:   "registry.k8s.io/e2e-test-images/resource-consumer:1.9",
				Resources: corev1.ResourceRequirements{
					Requests: map[corev1.ResourceName]resource.Quantity{
						corev1.ResourceCPU: mustQuantity("100m"),
>>>>>>> 6242212f
					},
				},
			},
			Affinity: affinity(nodeSelector),
		},
	}

	currentPod, err := client.CoreV1().Pods(metav1.NamespaceDefault).Create(context.TODO(), pod, metav1.CreateOptions{})
	if err != nil {
		return err
	}
	return watchPodReadyStatus(client, metav1.NamespaceDefault, podName, currentPod.ResourceVersion)
}

func consumeMemory(client clientset.Interface, podName, nodeSelector string) error {
	pod := &corev1.Pod{
		ObjectMeta: metav1.ObjectMeta{Name: podName},
<<<<<<< HEAD
		Spec: corev1.PodSpec{
			Containers: []corev1.Container{
				{
					Name:    podName,
					Command: []string{"stress"},
					Args:    []string{"-m", "1", "--vm-bytes", "50M", "--vm-hang", "0", "-t", "60"},
					Image:   "registry.k8s.io/e2e-test-images/resource-consumer:1.9",
					Resources: corev1.ResourceRequirements{
						Requests: map[corev1.ResourceName]resource.Quantity{
							corev1.ResourceMemory: mustQuantity("100Mi"),
						},
=======
		Spec: corev1.PodSpec{Containers: []corev1.Container{
			{
				Name:    podName,
				Command: []string{"stress"},
				Args:    []string{"-m", "1", "--vm-bytes", "50M", "--vm-hang", "0", "-t", "60"},
				Image:   "registry.k8s.io/e2e-test-images/resource-consumer:1.9",
				Resources: corev1.ResourceRequirements{
					Requests: map[corev1.ResourceName]resource.Quantity{
						corev1.ResourceMemory: mustQuantity("100Mi"),
>>>>>>> 6242212f
					},
				},
			},
			Affinity: affinity(nodeSelector),
		},
	}
	currentPod, err := client.CoreV1().Pods(metav1.NamespaceDefault).Create(context.TODO(), pod, metav1.CreateOptions{})
	if err != nil {
		return err
	}
	return watchPodReadyStatus(client, metav1.NamespaceDefault, podName, currentPod.ResourceVersion)
}

func consumeWithInitContainer(client clientset.Interface, podName, nodeSelector string) error {
	pod := &corev1.Pod{
		ObjectMeta: metav1.ObjectMeta{Name: podName},
<<<<<<< HEAD
		Spec: corev1.PodSpec{
			Containers: []corev1.Container{
				{
					Name:    podName,
					Command: []string{"./consume-cpu/consume-cpu"},
					Args:    []string{"--duration-sec=60", "--millicores=50"},
					Image:   "registry.k8s.io/e2e-test-images/resource-consumer:1.9",
					Resources: corev1.ResourceRequirements{
						Requests: map[corev1.ResourceName]resource.Quantity{
							corev1.ResourceCPU:    mustQuantity("100m"),
							corev1.ResourceMemory: mustQuantity("100Mi"),
						},
=======
		Spec: corev1.PodSpec{Containers: []corev1.Container{
			{
				Name:    podName,
				Command: []string{"./consume-cpu/consume-cpu"},
				Args:    []string{"--duration-sec=60", "--millicores=50"},
				Image:   "registry.k8s.io/e2e-test-images/resource-consumer:1.9",
				Resources: corev1.ResourceRequirements{
					Requests: map[corev1.ResourceName]resource.Quantity{
						corev1.ResourceCPU:    mustQuantity("100m"),
						corev1.ResourceMemory: mustQuantity("100Mi"),
>>>>>>> 6242212f
					},
				},
			},
			InitContainers: []corev1.Container{
				{
					Name:    "init-container",
					Command: []string{"./consume-cpu/consume-cpu"},
					Args:    []string{"--duration-sec=10", "--millicores=50"},
					Image:   "registry.k8s.io/e2e-test-images/resource-consumer:1.9",
				},
			},
			Affinity: affinity(nodeSelector),
		},
	}

	currentPod, err := client.CoreV1().Pods(metav1.NamespaceDefault).Create(context.TODO(), pod, metav1.CreateOptions{})
	if err != nil {
		return err
	}
	return watchPodReadyStatus(client, metav1.NamespaceDefault, podName, currentPod.ResourceVersion)
}

func consumeWithSideCarContainer(client clientset.Interface, podName, nodeSelector string) error {
	pod := &corev1.Pod{
		ObjectMeta: metav1.ObjectMeta{Name: podName},
<<<<<<< HEAD
		Spec: corev1.PodSpec{
			Containers: []corev1.Container{
				{
					Name:    podName,
					Command: []string{"./consume-cpu/consume-cpu"},
					Args:    []string{"--duration-sec=60", "--millicores=50"},
					Image:   "registry.k8s.io/e2e-test-images/resource-consumer:1.9",
					Resources: corev1.ResourceRequirements{
						Requests: map[corev1.ResourceName]resource.Quantity{
							corev1.ResourceCPU:    mustQuantity("100m"),
							corev1.ResourceMemory: mustQuantity("100Mi"),
						},
					},
				},
				{
					Name:    "sidecar-container",
					Command: []string{"./consume-cpu/consume-cpu"},
					Args:    []string{"--duration-sec=60", "--millicores=50"},
					Image:   "registry.k8s.io/e2e-test-images/resource-consumer:1.9",
					Resources: corev1.ResourceRequirements{
						Requests: map[corev1.ResourceName]resource.Quantity{
							corev1.ResourceCPU:    mustQuantity("100m"),
							corev1.ResourceMemory: mustQuantity("100Mi"),
						},
=======
		Spec: corev1.PodSpec{Containers: []corev1.Container{
			{
				Name:    podName,
				Command: []string{"./consume-cpu/consume-cpu"},
				Args:    []string{"--duration-sec=60", "--millicores=50"},
				Image:   "registry.k8s.io/e2e-test-images/resource-consumer:1.9",
				Resources: corev1.ResourceRequirements{
					Requests: map[corev1.ResourceName]resource.Quantity{
						corev1.ResourceCPU:    mustQuantity("100m"),
						corev1.ResourceMemory: mustQuantity("100Mi"),
					},
				},
			},
			{
				Name:    "sidecar-container",
				Command: []string{"./consume-cpu/consume-cpu"},
				Args:    []string{"--duration-sec=60", "--millicores=50"},
				Image:   "registry.k8s.io/e2e-test-images/resource-consumer:1.9",
				Resources: corev1.ResourceRequirements{
					Requests: map[corev1.ResourceName]resource.Quantity{
						corev1.ResourceCPU:    mustQuantity("100m"),
						corev1.ResourceMemory: mustQuantity("100Mi"),
>>>>>>> 6242212f
					},
				},
			},
			Affinity: affinity(nodeSelector),
		},
	}

	currentPod, err := client.CoreV1().Pods(metav1.NamespaceDefault).Create(context.TODO(), pod, metav1.CreateOptions{})
	if err != nil {
		return err
	}
	return watchPodReadyStatus(client, metav1.NamespaceDefault, podName, currentPod.ResourceVersion)
}

func deletePod(client clientset.Interface, podName string) {
	var gracePeriodSeconds int64 = 0
	_ = client.CoreV1().Pods(metav1.NamespaceDefault).Delete(context.TODO(), podName, metav1.DeleteOptions{
		GracePeriodSeconds: &gracePeriodSeconds,
	})
}

func mustQuantity(s string) resource.Quantity {
	q, err := resource.ParseQuantity(s)
	if err != nil {
		panic(err)
	}
	return q
}
func affinity(key string) *corev1.Affinity {
	return &corev1.Affinity{
		NodeAffinity: &corev1.NodeAffinity{
			RequiredDuringSchedulingIgnoredDuringExecution: &corev1.NodeSelector{
				NodeSelectorTerms: []corev1.NodeSelectorTerm{
					{
						MatchExpressions: []corev1.NodeSelectorRequirement{
							{
								Key:      key,
								Operator: corev1.NodeSelectorOpDoesNotExist,
							},
						},
					},
				},
			},
		},
	}
}<|MERGE_RESOLUTION|>--- conflicted
+++ resolved
@@ -19,7 +19,7 @@
 	"bytes"
 	"context"
 	"fmt"
-	"io"
+	"io/ioutil"
 	"net/http"
 	"net/url"
 	"sort"
@@ -27,13 +27,15 @@
 	"testing"
 	"time"
 
+	"k8s.io/apimachinery/pkg/api/resource"
+	"k8s.io/metrics/pkg/apis/metrics/v1beta1"
+
 	"github.com/google/go-cmp/cmp"
 	. "github.com/onsi/ginkgo"
 	. "github.com/onsi/gomega"
 	"github.com/prometheus/common/expfmt"
 
 	corev1 "k8s.io/api/core/v1"
-	"k8s.io/apimachinery/pkg/api/resource"
 	metav1 "k8s.io/apimachinery/pkg/apis/meta/v1"
 	"k8s.io/apimachinery/pkg/util/intstr"
 	clientset "k8s.io/client-go/kubernetes"
@@ -42,19 +44,15 @@
 	"k8s.io/client-go/tools/portforward"
 	"k8s.io/client-go/transport"
 	"k8s.io/client-go/transport/spdy"
-	"k8s.io/metrics/pkg/apis/metrics/v1beta1"
 	metricsclientset "k8s.io/metrics/pkg/client/clientset/versioned"
 )
 
 const (
-	localPort               = 10250
+	localPort               = 4443
 	cpuConsumerPodName      = "cpu-consumer"
 	memoryConsumerPodName   = "memory-consumer"
 	initContainerPodName    = "cmwithinitcontainer-consumer"
 	sideCarContainerPodName = "sidecarpod-consumer"
-	labelSelector           = "metrics-server-skip!=true"
-	skipLabel               = "metrics-server-skip==true"
-	labelKey                = "metrics-server-skip"
 )
 
 func TestMetricsServer(t *testing.T) {
@@ -75,25 +73,24 @@
 	if err != nil {
 		panic(err)
 	}
-
 	BeforeSuite(func() {
 		deletePod(client, cpuConsumerPodName)
-		err = consumeCPU(client, cpuConsumerPodName, labelKey)
+		err = consumeCPU(client, cpuConsumerPodName)
 		if err != nil {
 			panic(err)
 		}
 		deletePod(client, memoryConsumerPodName)
-		err = consumeMemory(client, memoryConsumerPodName, labelKey)
+		err = consumeMemory(client, memoryConsumerPodName)
 		if err != nil {
 			panic(err)
 		}
 		deletePod(client, initContainerPodName)
-		err = consumeWithInitContainer(client, initContainerPodName, labelKey)
+		err = consumeWithInitContainer(client, initContainerPodName)
 		if err != nil {
 			panic(err)
 		}
 		deletePod(client, sideCarContainerPodName)
-		err = consumeWithSideCarContainer(client, sideCarContainerPodName, labelKey)
+		err = consumeWithSideCarContainer(client, sideCarContainerPodName)
 		if err != nil {
 			panic(err)
 		}
@@ -111,7 +108,7 @@
 		Expect(podMetrics.Items).NotTo(BeEmpty(), "Need at least one pod to verify if MetricsServer works")
 	})
 	It("exposes metrics about all nodes in cluster", func() {
-		nodeList, err := client.CoreV1().Nodes().List(context.TODO(), metav1.ListOptions{LabelSelector: labelSelector})
+		nodeList, err := client.CoreV1().Nodes().List(context.TODO(), metav1.ListOptions{})
 		if err != nil {
 			panic(err)
 		}
@@ -198,10 +195,10 @@
 			resp := mustProxyContainerProbe(restConfig, pod.Namespace, pod.Name, pod.Spec.Containers[0], pod.Spec.Containers[0].ReadinessProbe)
 			diff := cmp.Diff(string(resp), `[+]ping ok
 [+]log ok
+[+]poststarthook/generic-apiserver-start-informers ok
+[+]informer-sync ok
 [+]poststarthook/max-in-flight-filter ok
-[+]poststarthook/storage-object-count-tracker-hook ok
 [+]metric-storage-ready ok
-[+]metric-informer-sync ok
 [+]metadata-informer-sync ok
 [+]shutdown ok
 readyz check passed
@@ -216,8 +213,8 @@
 			resp := mustProxyContainerProbe(restConfig, pod.Namespace, pod.Name, pod.Spec.Containers[0], pod.Spec.Containers[0].LivenessProbe)
 			diff := cmp.Diff(string(resp), `[+]ping ok
 [+]log ok
+[+]poststarthook/generic-apiserver-start-informers ok
 [+]poststarthook/max-in-flight-filter ok
-[+]poststarthook/storage-object-count-tracker-hook ok
 [+]metric-collection-timely ok
 [+]metadata-informer-sync ok
 livez check passed
@@ -228,17 +225,13 @@
 	It("exposes prometheus metrics", func() {
 		msPods := mustGetMetricsServerPods(client)
 		for _, pod := range msPods {
-			// access /apis/metrics.k8s.io/v1beta1/ for each pod to ensures that every MS instance get an requests so they expose all apiserver metrics.
-			_, err := proxyRequestToPod(restConfig, pod.Namespace, pod.Name, "https", 10250, "/apis/metrics.k8s.io/v1beta1/")
-			Expect(err).NotTo(HaveOccurred(), "Failed to get Metrics Server /apis/metrics.k8s.io/v1beta1/ endpoint")
-			resp, err := proxyRequestToPod(restConfig, pod.Namespace, pod.Name, "https", 10250, "/metrics")
+			resp, err := proxyRequestToPod(restConfig, pod.Namespace, pod.Name, "https", 4443, "/metrics")
 			Expect(err).NotTo(HaveOccurred(), "Failed to get Metrics Server /metrics endpoint")
 			metrics, err := parseMetricNames(resp)
 			Expect(err).NotTo(HaveOccurred(), "Failed to parse Metrics Server metrics")
 			sort.Strings(metrics)
 
 			diff := cmp.Diff(metrics, []string{
-				"aggregator_discovery_aggregation_count_total",
 				"apiserver_audit_event_total",
 				"apiserver_audit_requests_rejected_total",
 				"apiserver_client_certificate_expiration_seconds",
@@ -248,7 +241,6 @@
 				"apiserver_envelope_encryption_dek_cache_fill_percent",
 				"apiserver_request_duration_seconds",
 				"apiserver_request_filter_duration_seconds",
-				"apiserver_request_sli_duration_seconds",
 				"apiserver_request_slo_duration_seconds",
 				"apiserver_request_total",
 				"apiserver_response_sizes",
@@ -256,61 +248,18 @@
 				"apiserver_storage_data_key_generation_failures_total",
 				"apiserver_storage_envelope_transformation_cache_misses_total",
 				"apiserver_tls_handshake_errors_total",
-				"apiserver_webhooks_x509_insecure_sha1_total",
 				"apiserver_webhooks_x509_missing_san_total",
 				"authenticated_user_requests",
 				"authentication_attempts",
 				"authentication_duration_seconds",
-				"disabled_metric_total",
-				"field_validation_request_duration_seconds",
-				"go_cgo_go_to_c_calls_calls_total",
-				"go_cpu_classes_gc_mark_assist_cpu_seconds_total",
-				"go_cpu_classes_gc_mark_dedicated_cpu_seconds_total",
-				"go_cpu_classes_gc_mark_idle_cpu_seconds_total",
-				"go_cpu_classes_gc_pause_cpu_seconds_total",
-				"go_cpu_classes_gc_total_cpu_seconds_total",
-				"go_cpu_classes_idle_cpu_seconds_total",
-				"go_cpu_classes_scavenge_assist_cpu_seconds_total",
-				"go_cpu_classes_scavenge_background_cpu_seconds_total",
-				"go_cpu_classes_scavenge_total_cpu_seconds_total",
-				"go_cpu_classes_total_cpu_seconds_total",
-				"go_cpu_classes_user_cpu_seconds_total",
-				"go_gc_cycles_automatic_gc_cycles_total",
-				"go_gc_cycles_forced_gc_cycles_total",
-				"go_gc_cycles_total_gc_cycles_total",
 				"go_gc_duration_seconds",
-				"go_gc_heap_allocs_by_size_bytes",
-				"go_gc_heap_allocs_bytes_total",
-				"go_gc_heap_allocs_objects_total",
-				"go_gc_heap_frees_by_size_bytes",
-				"go_gc_heap_frees_bytes_total",
-				"go_gc_heap_frees_objects_total",
-				"go_gc_heap_goal_bytes",
-				"go_gc_heap_objects_objects",
-				"go_gc_heap_tiny_allocs_objects_total",
-				"go_gc_limiter_last_enabled_gc_cycle",
-				"go_gc_pauses_seconds",
-				"go_gc_stack_starting_size_bytes",
 				"go_goroutines",
 				"go_info",
-				"go_memory_classes_heap_free_bytes",
-				"go_memory_classes_heap_objects_bytes",
-				"go_memory_classes_heap_released_bytes",
-				"go_memory_classes_heap_stacks_bytes",
-				"go_memory_classes_heap_unused_bytes",
-				"go_memory_classes_metadata_mcache_free_bytes",
-				"go_memory_classes_metadata_mcache_inuse_bytes",
-				"go_memory_classes_metadata_mspan_free_bytes",
-				"go_memory_classes_metadata_mspan_inuse_bytes",
-				"go_memory_classes_metadata_other_bytes",
-				"go_memory_classes_os_stacks_bytes",
-				"go_memory_classes_other_bytes",
-				"go_memory_classes_profiling_buckets_bytes",
-				"go_memory_classes_total_bytes",
 				"go_memstats_alloc_bytes",
 				"go_memstats_alloc_bytes_total",
 				"go_memstats_buck_hash_sys_bytes",
 				"go_memstats_frees_total",
+				"go_memstats_gc_cpu_fraction",
 				"go_memstats_gc_sys_bytes",
 				"go_memstats_heap_alloc_bytes",
 				"go_memstats_heap_idle_bytes",
@@ -330,12 +279,7 @@
 				"go_memstats_stack_inuse_bytes",
 				"go_memstats_stack_sys_bytes",
 				"go_memstats_sys_bytes",
-				"go_sched_gomaxprocs_threads",
-				"go_sched_goroutines_goroutines",
-				"go_sched_latencies_seconds",
-				"go_sync_mutex_wait_total_seconds_total",
 				"go_threads",
-				"hidden_metric_total",
 				"metrics_server_api_metric_freshness_seconds",
 				"metrics_server_kubelet_last_request_time_seconds",
 				"metrics_server_kubelet_request_duration_seconds",
@@ -349,14 +293,11 @@
 				"process_start_time_seconds",
 				"process_virtual_memory_bytes",
 				"process_virtual_memory_max_bytes",
-				"registered_metric_total",
 				"rest_client_exec_plugin_certificate_rotation_age",
 				"rest_client_exec_plugin_ttl_seconds",
 				"rest_client_rate_limiter_duration_seconds",
 				"rest_client_request_duration_seconds",
-				"rest_client_request_size_bytes",
 				"rest_client_requests_total",
-				"rest_client_response_size_bytes",
 				"workqueue_adds_total",
 				"workqueue_depth",
 				"workqueue_longest_running_processor_seconds",
@@ -368,16 +309,6 @@
 			Expect(diff).To(BeEmpty(), "Unexpected metrics")
 		}
 	})
-	It("skip scrape metrics about nodes with label node-selector filtered in cluster", func() {
-		nodeList, err := client.CoreV1().Nodes().List(context.TODO(), metav1.ListOptions{LabelSelector: skipLabel})
-		if err != nil {
-			panic(err)
-		}
-		for _, node := range nodeList.Items {
-			_, err := mclient.MetricsV1beta1().NodeMetricses().Get(context.TODO(), node.Name, metav1.GetOptions{})
-			Expect(err).To(HaveOccurred(), "Metrics for node %s are not available with label node-selector filtered", node.Name)
-		}
-	})
 })
 
 func getRestConfig() (*rest.Config, error) {
@@ -461,7 +392,7 @@
 		return nil, err
 	}
 	defer resp.Body.Close()
-	body, err := io.ReadAll(resp.Body)
+	body, err := ioutil.ReadAll(resp.Body)
 	if err != nil {
 		return nil, err
 	}
@@ -469,7 +400,7 @@
 }
 
 func setupForwarding(config *rest.Config, namespace, podname string, port int) (cancel func(), err error) {
-	hostIP := strings.TrimPrefix(config.Host, "https://")
+	hostIP := strings.TrimLeft(config.Host, "https://")
 	mappings := []string{fmt.Sprintf("%d:%d", localPort, port)}
 
 	trans, upgrader, err := spdy.RoundTripperFor(config)
@@ -551,22 +482,9 @@
 	}
 }
 
-func consumeCPU(client clientset.Interface, podName, nodeSelector string) error {
+func consumeCPU(client clientset.Interface, podName string) error {
 	pod := &corev1.Pod{
 		ObjectMeta: metav1.ObjectMeta{Name: podName},
-<<<<<<< HEAD
-		Spec: corev1.PodSpec{
-			Containers: []corev1.Container{
-				{
-					Name:    podName,
-					Command: []string{"./consume-cpu/consume-cpu"},
-					Args:    []string{"--duration-sec=60", "--millicores=50"},
-					Image:   "registry.k8s.io/e2e-test-images/resource-consumer:1.9",
-					Resources: corev1.ResourceRequirements{
-						Requests: map[corev1.ResourceName]resource.Quantity{
-							corev1.ResourceCPU: mustQuantity("100m"),
-						},
-=======
 		Spec: corev1.PodSpec{Containers: []corev1.Container{
 			{
 				Name:    podName,
@@ -576,12 +494,10 @@
 				Resources: corev1.ResourceRequirements{
 					Requests: map[corev1.ResourceName]resource.Quantity{
 						corev1.ResourceCPU: mustQuantity("100m"),
->>>>>>> 6242212f
 					},
 				},
 			},
-			Affinity: affinity(nodeSelector),
-		},
+		}},
 	}
 
 	currentPod, err := client.CoreV1().Pods(metav1.NamespaceDefault).Create(context.TODO(), pod, metav1.CreateOptions{})
@@ -591,22 +507,9 @@
 	return watchPodReadyStatus(client, metav1.NamespaceDefault, podName, currentPod.ResourceVersion)
 }
 
-func consumeMemory(client clientset.Interface, podName, nodeSelector string) error {
+func consumeMemory(client clientset.Interface, podName string) error {
 	pod := &corev1.Pod{
 		ObjectMeta: metav1.ObjectMeta{Name: podName},
-<<<<<<< HEAD
-		Spec: corev1.PodSpec{
-			Containers: []corev1.Container{
-				{
-					Name:    podName,
-					Command: []string{"stress"},
-					Args:    []string{"-m", "1", "--vm-bytes", "50M", "--vm-hang", "0", "-t", "60"},
-					Image:   "registry.k8s.io/e2e-test-images/resource-consumer:1.9",
-					Resources: corev1.ResourceRequirements{
-						Requests: map[corev1.ResourceName]resource.Quantity{
-							corev1.ResourceMemory: mustQuantity("100Mi"),
-						},
-=======
 		Spec: corev1.PodSpec{Containers: []corev1.Container{
 			{
 				Name:    podName,
@@ -616,12 +519,10 @@
 				Resources: corev1.ResourceRequirements{
 					Requests: map[corev1.ResourceName]resource.Quantity{
 						corev1.ResourceMemory: mustQuantity("100Mi"),
->>>>>>> 6242212f
 					},
 				},
 			},
-			Affinity: affinity(nodeSelector),
-		},
+		}},
 	}
 	currentPod, err := client.CoreV1().Pods(metav1.NamespaceDefault).Create(context.TODO(), pod, metav1.CreateOptions{})
 	if err != nil {
@@ -630,23 +531,9 @@
 	return watchPodReadyStatus(client, metav1.NamespaceDefault, podName, currentPod.ResourceVersion)
 }
 
-func consumeWithInitContainer(client clientset.Interface, podName, nodeSelector string) error {
+func consumeWithInitContainer(client clientset.Interface, podName string) error {
 	pod := &corev1.Pod{
 		ObjectMeta: metav1.ObjectMeta{Name: podName},
-<<<<<<< HEAD
-		Spec: corev1.PodSpec{
-			Containers: []corev1.Container{
-				{
-					Name:    podName,
-					Command: []string{"./consume-cpu/consume-cpu"},
-					Args:    []string{"--duration-sec=60", "--millicores=50"},
-					Image:   "registry.k8s.io/e2e-test-images/resource-consumer:1.9",
-					Resources: corev1.ResourceRequirements{
-						Requests: map[corev1.ResourceName]resource.Quantity{
-							corev1.ResourceCPU:    mustQuantity("100m"),
-							corev1.ResourceMemory: mustQuantity("100Mi"),
-						},
-=======
 		Spec: corev1.PodSpec{Containers: []corev1.Container{
 			{
 				Name:    podName,
@@ -657,10 +544,10 @@
 					Requests: map[corev1.ResourceName]resource.Quantity{
 						corev1.ResourceCPU:    mustQuantity("100m"),
 						corev1.ResourceMemory: mustQuantity("100Mi"),
->>>>>>> 6242212f
 					},
 				},
 			},
+		},
 			InitContainers: []corev1.Container{
 				{
 					Name:    "init-container",
@@ -668,9 +555,7 @@
 					Args:    []string{"--duration-sec=10", "--millicores=50"},
 					Image:   "registry.k8s.io/e2e-test-images/resource-consumer:1.9",
 				},
-			},
-			Affinity: affinity(nodeSelector),
-		},
+			}},
 	}
 
 	currentPod, err := client.CoreV1().Pods(metav1.NamespaceDefault).Create(context.TODO(), pod, metav1.CreateOptions{})
@@ -680,35 +565,9 @@
 	return watchPodReadyStatus(client, metav1.NamespaceDefault, podName, currentPod.ResourceVersion)
 }
 
-func consumeWithSideCarContainer(client clientset.Interface, podName, nodeSelector string) error {
+func consumeWithSideCarContainer(client clientset.Interface, podName string) error {
 	pod := &corev1.Pod{
 		ObjectMeta: metav1.ObjectMeta{Name: podName},
-<<<<<<< HEAD
-		Spec: corev1.PodSpec{
-			Containers: []corev1.Container{
-				{
-					Name:    podName,
-					Command: []string{"./consume-cpu/consume-cpu"},
-					Args:    []string{"--duration-sec=60", "--millicores=50"},
-					Image:   "registry.k8s.io/e2e-test-images/resource-consumer:1.9",
-					Resources: corev1.ResourceRequirements{
-						Requests: map[corev1.ResourceName]resource.Quantity{
-							corev1.ResourceCPU:    mustQuantity("100m"),
-							corev1.ResourceMemory: mustQuantity("100Mi"),
-						},
-					},
-				},
-				{
-					Name:    "sidecar-container",
-					Command: []string{"./consume-cpu/consume-cpu"},
-					Args:    []string{"--duration-sec=60", "--millicores=50"},
-					Image:   "registry.k8s.io/e2e-test-images/resource-consumer:1.9",
-					Resources: corev1.ResourceRequirements{
-						Requests: map[corev1.ResourceName]resource.Quantity{
-							corev1.ResourceCPU:    mustQuantity("100m"),
-							corev1.ResourceMemory: mustQuantity("100Mi"),
-						},
-=======
 		Spec: corev1.PodSpec{Containers: []corev1.Container{
 			{
 				Name:    podName,
@@ -731,12 +590,10 @@
 					Requests: map[corev1.ResourceName]resource.Quantity{
 						corev1.ResourceCPU:    mustQuantity("100m"),
 						corev1.ResourceMemory: mustQuantity("100Mi"),
->>>>>>> 6242212f
 					},
 				},
 			},
-			Affinity: affinity(nodeSelector),
-		},
+		}},
 	}
 
 	currentPod, err := client.CoreV1().Pods(metav1.NamespaceDefault).Create(context.TODO(), pod, metav1.CreateOptions{})
@@ -759,22 +616,4 @@
 		panic(err)
 	}
 	return q
-}
-func affinity(key string) *corev1.Affinity {
-	return &corev1.Affinity{
-		NodeAffinity: &corev1.NodeAffinity{
-			RequiredDuringSchedulingIgnoredDuringExecution: &corev1.NodeSelector{
-				NodeSelectorTerms: []corev1.NodeSelectorTerm{
-					{
-						MatchExpressions: []corev1.NodeSelectorRequirement{
-							{
-								Key:      key,
-								Operator: corev1.NodeSelectorOpDoesNotExist,
-							},
-						},
-					},
-				},
-			},
-		},
-	}
 }