--- conflicted
+++ resolved
@@ -51,26 +51,12 @@
       - name: Get chart version
         id: chart_version
         if: steps.changes.outputs.changed == 'true'
-<<<<<<< HEAD
-        uses: mikefarah/yq@dd648994340a5d03225d97abf19c9bf1086c3f07 # v4.40.5
-=======
         uses: mikefarah/yq@bbdd97482f2d439126582a59689eb1c855944955 # v4.44.3
->>>>>>> aacd5cbf
         with:
           cmd: yq eval '.version' './charts/metrics-server/Chart.yaml'
 
       - name: Get changelog entry
         if: steps.changes.outputs.changed == 'true'
-<<<<<<< HEAD
-        uses: mindsers/changelog-reader-action@b97ce03a10d9bdbb07beb491c76a5a01d78cd3ef # v2.2.2
-        with:
-          path: charts/metrics-server/CHANGELOG.md
-          version: ${{ steps.chart_version.outputs.version }}
-
-      - name: Set-up Artifact Hub CLI
-        if: steps.changes.outputs.changed == 'true'
-        uses: action-stars/install-tool-from-github-release@b21a01813213cbbf482eeceda07ad03b41b754d1 # v0.2.1
-=======
         uses: mindsers/changelog-reader-action@32aa5b4c155d76c94e4ec883a223c947b2f02656 # v2.2.3
         with:
           path: charts/metrics-server/CHANGELOG.md
@@ -79,7 +65,6 @@
       - name: Set-up Artifact Hub CLI
         if: steps.changes.outputs.changed == 'true'
         uses: action-stars/install-tool-from-github-release@ece2623611b240002e0dd73a0d685505733122f6 # v0.2.4
->>>>>>> aacd5cbf
         with:
           github_token: ${{ github.token }}
           owner: artifacthub
@@ -98,11 +83,7 @@
 
       - name: Create Kind cluster
         if: steps.changes.outputs.changed == 'true'
-<<<<<<< HEAD
-        uses: helm/kind-action@dda0770415bac9fc20092cacbc54aa298604d140 # v1.8.0
-=======
         uses: helm/kind-action@0025e74a8c7512023d06dc019c617aa3cf561fde # v1.10.0
->>>>>>> aacd5cbf
         with:
           wait: 120s
 
