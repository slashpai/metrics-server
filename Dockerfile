--- conflicted
+++ resolved
@@ -1,11 +1,7 @@
 # Update the base image in Makefile when updating golang version. This has to
 # be pre-pulled in order to work on GCB.
 ARG ARCH
-<<<<<<< HEAD
-FROM golang:1.20.5 as build
-=======
 FROM golang:1.19.11 as build
->>>>>>> 6242212f
 
 WORKDIR /go/src/sigs.k8s.io/metrics-server
 COPY go.mod .
