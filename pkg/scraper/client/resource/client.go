// Copyright 2021 The Kubernetes Authors.
//
// Licensed under the Apache License, Version 2.0 (the "License");
// you may not use this file except in compliance with the License.
// You may obtain a copy of the License at
//
//     http://www.apache.org/licenses/LICENSE-2.0
//
// Unless required by applicable law or agreed to in writing, software
// distributed under the License is distributed on an "AS IS" BASIS,
// WITHOUT WARRANTIES OR CONDITIONS OF ANY KIND, either express or implied.
// See the License for the specific language governing permissions and
// limitations under the License.

package resource

import (
	"bytes"
	"context"
	"fmt"
	"io"
	"net"
	"net/http"
	"net/url"
	"strconv"
	"sync"
	"time"

	corev1 "k8s.io/api/core/v1"
	"k8s.io/client-go/rest"

	"sigs.k8s.io/metrics-server/pkg/scraper/client"
	"sigs.k8s.io/metrics-server/pkg/storage"
	"sigs.k8s.io/metrics-server/pkg/utils"
)

type kubeletClient struct {
	defaultPort       int
	useNodeStatusPort bool
	client            *http.Client
	scheme            string
	addrResolver      utils.NodeAddressResolver
	buffers           sync.Pool
}

var _ client.KubeletMetricsGetter = (*kubeletClient)(nil)

func NewForConfig(config *client.KubeletClientConfig) (*kubeletClient, error) {
	transport, err := rest.TransportFor(&config.Client)
	if err != nil {
		return nil, fmt.Errorf("unable to construct transport: %v", err)
	}

	c := &http.Client{
		Transport: transport,
		Timeout:   config.Client.Timeout,
	}
	return newClient(c, utils.NewPriorityNodeAddressResolver(config.AddressTypePriority), config.DefaultPort, config.Scheme, config.UseNodeStatusPort), nil
}

func newClient(c *http.Client, resolver utils.NodeAddressResolver, defaultPort int, scheme string, useNodeStatusPort bool) *kubeletClient {
	return &kubeletClient{
		addrResolver:      resolver,
		defaultPort:       defaultPort,
		client:            c,
		scheme:            scheme,
		useNodeStatusPort: useNodeStatusPort,
		buffers: sync.Pool{
			New: func() interface{} {
				buf := make([]byte, 10e3)
				return &buf
			},
		},
	}
}

// GetMetrics implements client.KubeletMetricsGetter
func (kc *kubeletClient) GetMetrics(ctx context.Context, node *corev1.Node) (*storage.MetricsBatch, error) {
	port := kc.defaultPort
	nodeStatusPort := int(node.Status.DaemonEndpoints.KubeletEndpoint.Port)
	if kc.useNodeStatusPort && nodeStatusPort != 0 {
		port = nodeStatusPort
	}
	addr, err := kc.addrResolver.NodeAddress(node)
	if err != nil {
		return nil, err
	}
	url := url.URL{
		Scheme: kc.scheme,
		Host:   net.JoinHostPort(addr, strconv.Itoa(port)),
		Path:   "/metrics/resource",
	}
	return kc.getMetrics(ctx, url.String(), node.Name)
}

func (kc *kubeletClient) getMetrics(ctx context.Context, url, nodeName string) (*storage.MetricsBatch, error) {
	req, err := http.NewRequest("GET", url, nil)
	if err != nil {
		return nil, err
	}
	requestTime := time.Now()
	response, err := kc.client.Do(req.WithContext(ctx))
	if err != nil {
		return nil, err
	}
	defer response.Body.Close()
	if response.StatusCode != http.StatusOK {
		return nil, fmt.Errorf("request failed, status: %q", response.Status)
	}
	bp := kc.buffers.Get().(*[]byte)
	b := *bp
	defer func() {
		*bp = b
		kc.buffers.Put(bp)
	}()
	buf := bytes.NewBuffer(b)
	buf.Reset()
	_, err = io.Copy(buf, response.Body)
	if err != nil {
		return nil, fmt.Errorf("failed to read response body - %v", err)
	}
	b = buf.Bytes()
	ms, err := decodeBatch(b, requestTime, nodeName)
<<<<<<< HEAD
=======
	kc.buffers.Put(b)
>>>>>>> 6242212f
	if err != nil {
		return nil, err
	}
	return ms, nil
}<|MERGE_RESOLUTION|>--- conflicted
+++ resolved
@@ -19,19 +19,20 @@
 	"context"
 	"fmt"
 	"io"
+	"sync"
+	"time"
+
 	"net"
 	"net/http"
 	"net/url"
 	"strconv"
-	"sync"
-	"time"
 
-	corev1 "k8s.io/api/core/v1"
 	"k8s.io/client-go/rest"
-
 	"sigs.k8s.io/metrics-server/pkg/scraper/client"
 	"sigs.k8s.io/metrics-server/pkg/storage"
 	"sigs.k8s.io/metrics-server/pkg/utils"
+
+	corev1 "k8s.io/api/core/v1"
 )
 
 type kubeletClient struct {
@@ -67,8 +68,7 @@
 		useNodeStatusPort: useNodeStatusPort,
 		buffers: sync.Pool{
 			New: func() interface{} {
-				buf := make([]byte, 10e3)
-				return &buf
+				return make([]byte, 10e3)
 			},
 		},
 	}
@@ -107,24 +107,17 @@
 	if response.StatusCode != http.StatusOK {
 		return nil, fmt.Errorf("request failed, status: %q", response.Status)
 	}
-	bp := kc.buffers.Get().(*[]byte)
-	b := *bp
-	defer func() {
-		*bp = b
-		kc.buffers.Put(bp)
-	}()
+	b := kc.buffers.Get().([]byte)
 	buf := bytes.NewBuffer(b)
 	buf.Reset()
 	_, err = io.Copy(buf, response.Body)
 	if err != nil {
+		kc.buffers.Put(b)
 		return nil, fmt.Errorf("failed to read response body - %v", err)
 	}
 	b = buf.Bytes()
 	ms, err := decodeBatch(b, requestTime, nodeName)
-<<<<<<< HEAD
-=======
 	kc.buffers.Put(b)
->>>>>>> 6242212f
 	if err != nil {
 		return nil, err
 	}
