module sigs.k8s.io/metrics-server

go 1.22.0

toolchain go1.22.5

require (
	github.com/google/go-cmp v0.6.0
	github.com/onsi/ginkgo/v2 v2.20.1
	github.com/onsi/gomega v1.34.1
	github.com/prometheus/common v0.55.0
	github.com/prometheus/prometheus v0.54.0
	github.com/spf13/cobra v1.8.1
	github.com/spf13/pflag v1.0.5
<<<<<<< HEAD
	k8s.io/api v0.29.8
	k8s.io/apimachinery v0.29.8
	k8s.io/apiserver v0.29.8
	k8s.io/client-go v0.29.8
	k8s.io/component-base v0.29.8
	k8s.io/klog/v2 v2.120.0
	k8s.io/kube-openapi v0.0.0-20231010175941-2dd684a91f00
	k8s.io/metrics v0.29.8
=======
	k8s.io/api v0.31.0
	k8s.io/apimachinery v0.31.0
	k8s.io/apiserver v0.31.0
	k8s.io/client-go v0.31.0
	k8s.io/component-base v0.31.0
	k8s.io/klog/v2 v2.130.1
	k8s.io/kube-openapi v0.0.0-20240228011516-70dd3763d340
	k8s.io/metrics v0.31.0
>>>>>>> aacd5cbf
)

require (
	github.com/Azure/go-ansiterm v0.0.0-20210617225240-d185dfc1b5a1 // indirect
	github.com/NYTimes/gziphandler v1.1.1 // indirect
	github.com/antlr4-go/antlr/v4 v4.13.0 // indirect
	github.com/asaskevich/govalidator v0.0.0-20230301143203-a9d515a09cc2 // indirect
	github.com/beorn7/perks v1.0.1 // indirect
	github.com/blang/semver/v4 v4.0.0 // indirect
	github.com/cenkalti/backoff/v4 v4.3.0 // indirect
	github.com/cespare/xxhash/v2 v2.3.0 // indirect
	github.com/coreos/go-semver v0.3.1 // indirect
	github.com/coreos/go-systemd/v22 v22.5.0 // indirect
	github.com/davecgh/go-spew v1.1.2-0.20180830191138-d8f796af33cc // indirect
	github.com/emicklei/go-restful/v3 v3.11.0 // indirect
	github.com/felixge/httpsnoop v1.0.4 // indirect
	github.com/fsnotify/fsnotify v1.7.0 // indirect
	github.com/fxamacker/cbor/v2 v2.7.0 // indirect
	github.com/go-logr/logr v1.4.2 // indirect
	github.com/go-logr/stdr v1.2.2 // indirect
	github.com/go-logr/zapr v1.3.0 // indirect
	github.com/go-openapi/jsonpointer v0.20.2 // indirect
	github.com/go-openapi/jsonreference v0.20.4 // indirect
	github.com/go-openapi/swag v0.22.9 // indirect
	github.com/go-task/slim-sprig/v3 v3.0.0 // indirect
	github.com/gogo/protobuf v1.3.2 // indirect
	github.com/golang/groupcache v0.0.0-20210331224755-41bb18bfe9da // indirect
	github.com/golang/protobuf v1.5.4 // indirect
<<<<<<< HEAD
	github.com/google/cel-go v0.17.7 // indirect
=======
	github.com/google/cel-go v0.20.1 // indirect
>>>>>>> aacd5cbf
	github.com/google/gnostic-models v0.6.8 // indirect
	github.com/google/gofuzz v1.2.0 // indirect
	github.com/google/pprof v0.0.0-20240727154555-813a5fbdbec8 // indirect
	github.com/google/uuid v1.6.0 // indirect
	github.com/gorilla/websocket v1.5.0 // indirect
	github.com/grafana/regexp v0.0.0-20240518133315-a468a5bfb3bc // indirect
	github.com/grpc-ecosystem/go-grpc-prometheus v1.2.0 // indirect
	github.com/grpc-ecosystem/grpc-gateway/v2 v2.20.0 // indirect
	github.com/imdario/mergo v0.3.16 // indirect
	github.com/inconshreveable/mousetrap v1.1.0 // indirect
	github.com/josharian/intern v1.0.0 // indirect
	github.com/json-iterator/go v1.1.12 // indirect
	github.com/mailru/easyjson v0.7.7 // indirect
	github.com/moby/spdystream v0.4.0 // indirect
	github.com/moby/term v0.5.0 // indirect
	github.com/modern-go/concurrent v0.0.0-20180306012644-bacd9c7ef1dd // indirect
	github.com/modern-go/reflect2 v1.0.2 // indirect
	github.com/munnerz/goautoneg v0.0.0-20191010083416-a7dc8b61c822 // indirect
	github.com/mxk/go-flowrate v0.0.0-20140419014527-cca7078d478f // indirect
	github.com/pkg/errors v0.9.1 // indirect
	github.com/prometheus/client_golang v1.19.1 // indirect
	github.com/prometheus/client_model v0.6.1 // indirect
	github.com/prometheus/procfs v0.15.1 // indirect
	github.com/stoewer/go-strcase v1.2.0 // indirect
	github.com/x448/float16 v0.8.4 // indirect
	go.etcd.io/etcd/api/v3 v3.5.14 // indirect
	go.etcd.io/etcd/client/pkg/v3 v3.5.14 // indirect
	go.etcd.io/etcd/client/v3 v3.5.14 // indirect
	go.opentelemetry.io/contrib/instrumentation/google.golang.org/grpc/otelgrpc v0.53.0 // indirect
	go.opentelemetry.io/contrib/instrumentation/net/http/otelhttp v0.53.0 // indirect
	go.opentelemetry.io/otel v1.28.0 // indirect
	go.opentelemetry.io/otel/exporters/otlp/otlptrace v1.28.0 // indirect
	go.opentelemetry.io/otel/exporters/otlp/otlptrace/otlptracegrpc v1.28.0 // indirect
	go.opentelemetry.io/otel/metric v1.28.0 // indirect
	go.opentelemetry.io/otel/sdk v1.28.0 // indirect
	go.opentelemetry.io/otel/trace v1.28.0 // indirect
	go.opentelemetry.io/proto/otlp v1.3.1 // indirect
	go.uber.org/multierr v1.11.0 // indirect
<<<<<<< HEAD
	go.uber.org/zap v1.19.0 // indirect
	golang.org/x/crypto v0.26.0 // indirect
	golang.org/x/exp v0.0.0-20231110203233-9a3e6036ecaa // indirect
	golang.org/x/net v0.28.0 // indirect
	golang.org/x/oauth2 v0.16.0 // indirect
=======
	go.uber.org/zap v1.26.0 // indirect
	golang.org/x/crypto v0.26.0 // indirect
	golang.org/x/exp v0.0.0-20240719175910-8a7402abbf56 // indirect
	golang.org/x/net v0.28.0 // indirect
	golang.org/x/oauth2 v0.21.0 // indirect
>>>>>>> aacd5cbf
	golang.org/x/sync v0.8.0 // indirect
	golang.org/x/sys v0.23.0 // indirect
	golang.org/x/term v0.23.0 // indirect
	golang.org/x/text v0.17.0 // indirect
<<<<<<< HEAD
	golang.org/x/time v0.3.0 // indirect
	golang.org/x/tools v0.21.1-0.20240508182429-e35e4ccd0d2d // indirect
	google.golang.org/appengine v1.6.7 // indirect
	google.golang.org/genproto v0.0.0-20231002182017-d307bd883b97 // indirect
	google.golang.org/genproto/googleapis/api v0.0.0-20231012201019-e917dd12ba7a // indirect
	google.golang.org/genproto/googleapis/rpc v0.0.0-20231009173412-8bfb1ae86b6c // indirect
	google.golang.org/grpc v1.59.0 // indirect
	google.golang.org/protobuf v1.33.0 // indirect
=======
	golang.org/x/time v0.5.0 // indirect
	golang.org/x/tools v0.24.0 // indirect
	google.golang.org/genproto v0.0.0-20231212172506-995d672761c0 // indirect
	google.golang.org/genproto/googleapis/api v0.0.0-20240711142825-46eb208f015d // indirect
	google.golang.org/genproto/googleapis/rpc v0.0.0-20240708141625-4ad9e859172b // indirect
	google.golang.org/grpc v1.65.0 // indirect
	google.golang.org/protobuf v1.34.2 // indirect
	gopkg.in/evanphx/json-patch.v4 v4.12.0 // indirect
>>>>>>> aacd5cbf
	gopkg.in/inf.v0 v0.9.1 // indirect
	gopkg.in/natefinch/lumberjack.v2 v2.2.1 // indirect
	gopkg.in/yaml.v2 v2.4.0 // indirect
	gopkg.in/yaml.v3 v3.0.1 // indirect
<<<<<<< HEAD
	k8s.io/kms v0.29.8 // indirect
	k8s.io/utils v0.0.0-20230726121419-3b25d923346b // indirect
	sigs.k8s.io/apiserver-network-proxy/konnectivity-client v0.28.0 // indirect
=======
	k8s.io/kms v0.31.0 // indirect
	k8s.io/utils v0.0.0-20240711033017-18e509b52bc8 // indirect
	sigs.k8s.io/apiserver-network-proxy/konnectivity-client v0.30.3 // indirect
>>>>>>> aacd5cbf
	sigs.k8s.io/json v0.0.0-20221116044647-bc3834ca7abd // indirect
	sigs.k8s.io/structured-merge-diff/v4 v4.4.1 // indirect
	sigs.k8s.io/yaml v1.4.0 // indirect
)<|MERGE_RESOLUTION|>--- conflicted
+++ resolved
@@ -12,16 +12,6 @@
 	github.com/prometheus/prometheus v0.54.0
 	github.com/spf13/cobra v1.8.1
 	github.com/spf13/pflag v1.0.5
-<<<<<<< HEAD
-	k8s.io/api v0.29.8
-	k8s.io/apimachinery v0.29.8
-	k8s.io/apiserver v0.29.8
-	k8s.io/client-go v0.29.8
-	k8s.io/component-base v0.29.8
-	k8s.io/klog/v2 v2.120.0
-	k8s.io/kube-openapi v0.0.0-20231010175941-2dd684a91f00
-	k8s.io/metrics v0.29.8
-=======
 	k8s.io/api v0.31.0
 	k8s.io/apimachinery v0.31.0
 	k8s.io/apiserver v0.31.0
@@ -30,7 +20,6 @@
 	k8s.io/klog/v2 v2.130.1
 	k8s.io/kube-openapi v0.0.0-20240228011516-70dd3763d340
 	k8s.io/metrics v0.31.0
->>>>>>> aacd5cbf
 )
 
 require (
@@ -59,11 +48,7 @@
 	github.com/gogo/protobuf v1.3.2 // indirect
 	github.com/golang/groupcache v0.0.0-20210331224755-41bb18bfe9da // indirect
 	github.com/golang/protobuf v1.5.4 // indirect
-<<<<<<< HEAD
-	github.com/google/cel-go v0.17.7 // indirect
-=======
 	github.com/google/cel-go v0.20.1 // indirect
->>>>>>> aacd5cbf
 	github.com/google/gnostic-models v0.6.8 // indirect
 	github.com/google/gofuzz v1.2.0 // indirect
 	github.com/google/pprof v0.0.0-20240727154555-813a5fbdbec8 // indirect
@@ -102,33 +87,15 @@
 	go.opentelemetry.io/otel/trace v1.28.0 // indirect
 	go.opentelemetry.io/proto/otlp v1.3.1 // indirect
 	go.uber.org/multierr v1.11.0 // indirect
-<<<<<<< HEAD
-	go.uber.org/zap v1.19.0 // indirect
-	golang.org/x/crypto v0.26.0 // indirect
-	golang.org/x/exp v0.0.0-20231110203233-9a3e6036ecaa // indirect
-	golang.org/x/net v0.28.0 // indirect
-	golang.org/x/oauth2 v0.16.0 // indirect
-=======
 	go.uber.org/zap v1.26.0 // indirect
 	golang.org/x/crypto v0.26.0 // indirect
 	golang.org/x/exp v0.0.0-20240719175910-8a7402abbf56 // indirect
 	golang.org/x/net v0.28.0 // indirect
 	golang.org/x/oauth2 v0.21.0 // indirect
->>>>>>> aacd5cbf
 	golang.org/x/sync v0.8.0 // indirect
 	golang.org/x/sys v0.23.0 // indirect
 	golang.org/x/term v0.23.0 // indirect
 	golang.org/x/text v0.17.0 // indirect
-<<<<<<< HEAD
-	golang.org/x/time v0.3.0 // indirect
-	golang.org/x/tools v0.21.1-0.20240508182429-e35e4ccd0d2d // indirect
-	google.golang.org/appengine v1.6.7 // indirect
-	google.golang.org/genproto v0.0.0-20231002182017-d307bd883b97 // indirect
-	google.golang.org/genproto/googleapis/api v0.0.0-20231012201019-e917dd12ba7a // indirect
-	google.golang.org/genproto/googleapis/rpc v0.0.0-20231009173412-8bfb1ae86b6c // indirect
-	google.golang.org/grpc v1.59.0 // indirect
-	google.golang.org/protobuf v1.33.0 // indirect
-=======
 	golang.org/x/time v0.5.0 // indirect
 	golang.org/x/tools v0.24.0 // indirect
 	google.golang.org/genproto v0.0.0-20231212172506-995d672761c0 // indirect
@@ -137,20 +104,13 @@
 	google.golang.org/grpc v1.65.0 // indirect
 	google.golang.org/protobuf v1.34.2 // indirect
 	gopkg.in/evanphx/json-patch.v4 v4.12.0 // indirect
->>>>>>> aacd5cbf
 	gopkg.in/inf.v0 v0.9.1 // indirect
 	gopkg.in/natefinch/lumberjack.v2 v2.2.1 // indirect
 	gopkg.in/yaml.v2 v2.4.0 // indirect
 	gopkg.in/yaml.v3 v3.0.1 // indirect
-<<<<<<< HEAD
-	k8s.io/kms v0.29.8 // indirect
-	k8s.io/utils v0.0.0-20230726121419-3b25d923346b // indirect
-	sigs.k8s.io/apiserver-network-proxy/konnectivity-client v0.28.0 // indirect
-=======
 	k8s.io/kms v0.31.0 // indirect
 	k8s.io/utils v0.0.0-20240711033017-18e509b52bc8 // indirect
 	sigs.k8s.io/apiserver-network-proxy/konnectivity-client v0.30.3 // indirect
->>>>>>> aacd5cbf
 	sigs.k8s.io/json v0.0.0-20221116044647-bc3834ca7abd // indirect
 	sigs.k8s.io/structured-merge-diff/v4 v4.4.1 // indirect
 	sigs.k8s.io/yaml v1.4.0 // indirect
