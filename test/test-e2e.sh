#!/bin/bash

set -e

: ${NODE_IMAGE:?Need to set NODE_IMAGE to test}
: ${SKAFFOLD_PROFILE:="test"}
<<<<<<< HEAD
: ${SKAFFOLD_PROFILE:="test"}
=======
>>>>>>> 6242212f


KIND_VERSION=0.14.0
SKAFFOLD_VERSION=1.38.0
HELM_VERSION=3.10.2

delete_cluster() {
  ${KIND} delete cluster --name=e2e &> /dev/null || true
}

setup_helm() {
  HELM=$(which helm || true)
  if [[ ${HELM} == "" || $(${HELM} |grep Version |awk -F'Version:' '{print $2}' |awk -F',' '{print $1}') != "\"v${HELM_VERSION}\"" ]] ; then
    HELM=_output/helm
  fi
  if ! [[ $(${HELM} version |grep Version |awk -F'Version:' '{print $2}' |awk -F',' '{print $1}') == "\"v${HELM_VERSION}\"" ]] ; then
      echo "helm not found or bad version, downloading binary"
      mkdir -p _output
      curl -Lo /tmp/helm.tar.gz "https://get.helm.sh/helm-v${HELM_VERSION}-linux-amd64.tar.gz"
      tar -xzf /tmp/helm.tar.gz -C /tmp
      rm -f /tmp/helm.tar.gz
      mv -f /tmp/linux-amd64/helm _output/helm
      chmod +x _output/helm
      HELM=_output/helm
  fi
}

setup_kind() {
  KIND=$(which kind || true)
  if [[ ${KIND} == "" || $(${KIND} --version) != "kind version ${KIND_VERSION}" ]] ; then
    KIND=_output/kind
  fi
  if ! [[ $(${KIND} --version) == "kind version ${KIND_VERSION}" ]] ; then
      echo "kind not found or bad version, downloading binary"
      mkdir -p _output
      curl -sLo _output/kind "https://github.com/kubernetes-sigs/kind/releases/download/v${KIND_VERSION}/kind-$(uname)-amd64"
      chmod +x _output/kind
      KIND=_output/kind
  fi
}

setup_skaffold() {
  SKAFFOLD=$(which skaffold || true)
  if [[ ${SKAFFOLD} == "" || $(${SKAFFOLD} version) != "v${SKAFFOLD_VERSION}" ]] ; then
    SKAFFOLD=_output/skaffold
  fi
  if ! [[ $(${SKAFFOLD} version) == "v${SKAFFOLD_VERSION}" ]] ; then
      echo "skaffold not found or bad version, downloading binary"
      mkdir -p _output
      curl -sLo _output/skaffold "https://storage.googleapis.com/skaffold/releases/v${SKAFFOLD_VERSION}/skaffold-linux-amd64"
      chmod +x _output/skaffold
      SKAFFOLD=_output/skaffold
  fi
}

get_kubectl_version() {
  ${KUBECTL} version --client --short 2>&1 | grep 'Client Version: ' | sed 's/^.*: //'
}

setup_kubectl() {
  KUBECTL=$(which kubectl || true)
  if [[ ${KUBECTL} == "" || $(get_kubectl_version) != "v${KUBECTL_VERSION}" ]] ; then
    KUBECTL=_output/kubectl
  fi
  if ! [[ $(get_kubectl_version) == "v${KUBECTL_VERSION}" ]] ; then
      echo "kubectl not found or bad version, downloading binary"
      mkdir -p _output
      curl -sLo _output/kubectl "https://dl.k8s.io/release/v${KUBECTL_VERSION}/bin/linux/amd64/kubectl"
      chmod +x _output/kubectl
      KUBECTL=_output/kubectl
  fi
}

create_cluster() {
  KIND_CONFIG="$PWD/test/kind-config.yaml"
  if ! (${KIND} create cluster --name=e2e --image=${NODE_IMAGE} --config=${KIND_CONFIG}) ; then
    echo "Could not create KinD cluster"
    exit 1
  fi
}

deploy_metrics_server(){
  PATH="$PWD/_output:${PATH}" ${SKAFFOLD} run -p "${SKAFFOLD_PROFILE}"
  sleep 5
}

run_tests() {
  go test test/e2e_test.go -v -count=1
}

upload_metrics_server_logs(){
  ${KUBECTL} logs -n kube-system -l "k8s-app=metrics-server" > $ARTIFACTS/metrics-server.log
}

if [ "${SKAFFOLD_PROFILE}" = "helm" ] ; then
  setup_helm
fi
setup_kind
setup_skaffold
trap delete_cluster EXIT
delete_cluster
create_cluster
deploy_metrics_server
run_tests

if [[ ${ARTIFACTS} != "" ]] ; then
  setup_kubectl
  upload_metrics_server_logs
fi<|MERGE_RESOLUTION|>--- conflicted
+++ resolved
@@ -4,10 +4,6 @@
 
 : ${NODE_IMAGE:?Need to set NODE_IMAGE to test}
 : ${SKAFFOLD_PROFILE:="test"}
-<<<<<<< HEAD
-: ${SKAFFOLD_PROFILE:="test"}
-=======
->>>>>>> 6242212f
 
 
 KIND_VERSION=0.14.0
