name: Release Chart

on:
  push:
    branches:
      - release-*
    paths:
      - "charts/metrics-server/Chart.yaml"

jobs:
  release:
    name: Release
    if: github.repository == 'kubernetes-sigs/metrics-server'
    runs-on: ubuntu-latest
    defaults:
      run:
        shell: bash
    steps:
      - name: Checkout
<<<<<<< HEAD
        uses: actions/checkout@c85c95e3d7251135ab7dc9ce3241c5835cc595a9 #v3.5.3
=======
        uses: actions/checkout@ac593985615ec2ede58e132d2e21d2b1cbd6127c #v3.3.0
>>>>>>> 6242212f
        with:
          fetch-depth: 0

      - name: Configure Git
        run: |
          git config user.name "$GITHUB_ACTOR"
          git config user.email "$GITHUB_ACTOR@users.noreply.github.com"

      - name: Get chart version
        id: chart_version
<<<<<<< HEAD
        uses: mikefarah/yq@5ef537f3fd1a9437aa3ee44c32c6459a126efdc4 # v4.34.1
=======
        uses: mikefarah/yq@87cba2ecbeaecf860efcceb66deab46ae030ce1e # v4.30.6
>>>>>>> 6242212f
        with:
          cmd: yq eval '.version' './charts/metrics-server/Chart.yaml'

      - name: Get chart app version
        id: chart_app_version
<<<<<<< HEAD
        uses: mikefarah/yq@5ef537f3fd1a9437aa3ee44c32c6459a126efdc4 # v4.34.1
=======
        uses: mikefarah/yq@87cba2ecbeaecf860efcceb66deab46ae030ce1e # v4.30.6
>>>>>>> 6242212f
        with:
          cmd: yq eval '.appVersion' './charts/metrics-server/Chart.yaml'

      - name: Check can release
        id: check_can_release
        run: |
          set -euo pipefail

          branch_name="${GITHUB_REF##*/}"
          app_version_prefix="${branch_name##*-}"

          app_version_regex="^${app_version_prefix//./\.}"

          chart_version_match="$(echo "${{ steps.chart_version.outputs.result }}" | grep -Po "^\d+\.\d+\.\d+$" || true)"
          app_version_match="$(echo "${{ steps.chart_app_version.outputs.result }}" | grep -Po "^${app_version_prefix//./\.}" || true)"

          if [[ -z "${chart_version_match}" ]] || [[ -z "${app_version_match}" ]]
          then
            echo "continue=${{ toJSON(false) }}" >> $GITHUB_OUTPUT
          else
            echo "continue=${{ toJSON(true) }}" >> $GITHUB_OUTPUT
          fi

      - name: Set-up Helm
        if: fromJSON(steps.check_can_release.outputs.continue)
        uses: azure/setup-helm@5119fcb9089d432beecbf79bb2c7915207344b78 # v3.5
        with:
          token: ${{ secrets.GITHUB_TOKEN }}
          version: latest

      - name: Run chart-releaser
        if: fromJSON(steps.check_can_release.outputs.continue)
        uses: helm/chart-releaser-action@be16258da8010256c6e82849661221415f031968 # v1.5.0
        env:
          CR_TOKEN: "${{ secrets.GITHUB_TOKEN }}"
          CR_RELEASE_NAME_TEMPLATE: "metrics-server-helm-chart-{{ .Version }}"
          CR_MAKE_RELEASE_LATEST: false<|MERGE_RESOLUTION|>--- conflicted
+++ resolved
@@ -17,11 +17,7 @@
         shell: bash
     steps:
       - name: Checkout
-<<<<<<< HEAD
-        uses: actions/checkout@c85c95e3d7251135ab7dc9ce3241c5835cc595a9 #v3.5.3
-=======
         uses: actions/checkout@ac593985615ec2ede58e132d2e21d2b1cbd6127c #v3.3.0
->>>>>>> 6242212f
         with:
           fetch-depth: 0
 
@@ -32,21 +28,13 @@
 
       - name: Get chart version
         id: chart_version
-<<<<<<< HEAD
-        uses: mikefarah/yq@5ef537f3fd1a9437aa3ee44c32c6459a126efdc4 # v4.34.1
-=======
         uses: mikefarah/yq@87cba2ecbeaecf860efcceb66deab46ae030ce1e # v4.30.6
->>>>>>> 6242212f
         with:
           cmd: yq eval '.version' './charts/metrics-server/Chart.yaml'
 
       - name: Get chart app version
         id: chart_app_version
-<<<<<<< HEAD
-        uses: mikefarah/yq@5ef537f3fd1a9437aa3ee44c32c6459a126efdc4 # v4.34.1
-=======
         uses: mikefarah/yq@87cba2ecbeaecf860efcceb66deab46ae030ce1e # v4.30.6
->>>>>>> 6242212f
         with:
           cmd: yq eval '.appVersion' './charts/metrics-server/Chart.yaml'
 
