// Copyright 2020 The Kubernetes Authors.
//
// Licensed under the Apache License, Version 2.0 (the "License");
// you may not use this file except in compliance with the License.
// You may obtain a copy of the License at
//
//      http://www.apache.org/licenses/LICENSE-2.0
//
// Unless required by applicable law or agreed to in writing, software
// distributed under the License is distributed on an "AS IS" BASIS,
// WITHOUT WARRANTIES OR CONDITIONS OF ANY KIND, either express or implied.
// See the License for the specific language governing permissions and
// limitations under the License.

package test

import (
	"bufio"
	"bytes"
	"context"
	"fmt"
	"io"
	"net/http"
	"net/url"
	"sort"
	"strings"
	"testing"
	"time"

	"github.com/google/go-cmp/cmp"
	. "github.com/onsi/ginkgo"
	. "github.com/onsi/gomega"
	"github.com/prometheus/common/expfmt"

	corev1 "k8s.io/api/core/v1"
	"k8s.io/apimachinery/pkg/api/resource"
	metav1 "k8s.io/apimachinery/pkg/apis/meta/v1"
	"k8s.io/apimachinery/pkg/util/intstr"
	clientset "k8s.io/client-go/kubernetes"
	"k8s.io/client-go/rest"
	"k8s.io/client-go/tools/clientcmd"
	"k8s.io/client-go/tools/portforward"
	"k8s.io/client-go/transport"
	"k8s.io/client-go/transport/spdy"
	"k8s.io/metrics/pkg/apis/metrics/v1beta1"
	metricsclientset "k8s.io/metrics/pkg/client/clientset/versioned"
)

const (
	localPort               = 10250
	cpuConsumerPodName      = "cpu-consumer"
	memoryConsumerPodName   = "memory-consumer"
	initContainerPodName    = "cmwithinitcontainer-consumer"
	sideCarContainerPodName = "sidecarpod-consumer"
	labelSelector           = "metrics-server-skip!=true"
	skipLabel               = "metrics-server-skip==true"
	labelKey                = "metrics-server-skip"
)

func TestMetricsServer(t *testing.T) {
	RegisterFailHandler(Fail)
	RunSpecs(t, "[MetricsServer]")
}

var _ = Describe("MetricsServer", func() {
	restConfig, err := getRestConfig()
	if err != nil {
		panic(err)
	}
	client, err := clientset.NewForConfig(restConfig)
	if err != nil {
		panic(err)
	}
	mclient, err := metricsclientset.NewForConfig(restConfig)
	if err != nil {
		panic(err)
	}

	BeforeSuite(func() {
		deletePod(client, cpuConsumerPodName)
		err = consumeCPU(client, cpuConsumerPodName, labelKey)
		if err != nil {
			panic(err)
		}
		deletePod(client, memoryConsumerPodName)
		err = consumeMemory(client, memoryConsumerPodName, labelKey)
		if err != nil {
			panic(err)
		}
		deletePod(client, initContainerPodName)
		err = consumeWithInitContainer(client, initContainerPodName, labelKey)
		if err != nil {
			panic(err)
		}
		deletePod(client, sideCarContainerPodName)
		err = consumeWithSideCarContainer(client, sideCarContainerPodName, labelKey)
		if err != nil {
			panic(err)
		}
	})
	AfterSuite(func() {
		deletePod(client, cpuConsumerPodName)
		deletePod(client, memoryConsumerPodName)
		deletePod(client, initContainerPodName)
		deletePod(client, sideCarContainerPodName)
	})

	It("exposes metrics from at least one pod in cluster", func() {
		podMetrics, err := mclient.MetricsV1beta1().PodMetricses(metav1.NamespaceAll).List(context.TODO(), metav1.ListOptions{})
		Expect(err).NotTo(HaveOccurred(), "Failed to list pod metrics")
		Expect(podMetrics.Items).NotTo(BeEmpty(), "Need at least one pod to verify if MetricsServer works")
	})
	It("exposes metrics about all nodes in cluster", func() {
		nodeList, err := client.CoreV1().Nodes().List(context.TODO(), metav1.ListOptions{LabelSelector: labelSelector})
		if err != nil {
			panic(err)
		}
		Expect(nodeList.Items).NotTo(BeEmpty(), "Need at least one node to verify if MetricsServer works")
		for _, node := range nodeList.Items {
			_, err := mclient.MetricsV1beta1().NodeMetricses().Get(context.TODO(), node.Name, metav1.GetOptions{})
			Expect(err).NotTo(HaveOccurred(), "Metrics for node %s are not available", node.Name)
		}
	})
	It("returns accurate CPU metric", func() {
		Expect(err).NotTo(HaveOccurred(), "Failed to create %q pod", cpuConsumerPodName)
		deadline := time.Now().Add(60 * time.Second)
		var ms *v1beta1.PodMetrics
		for {
			ms, err = mclient.MetricsV1beta1().PodMetricses(metav1.NamespaceDefault).Get(context.TODO(), cpuConsumerPodName, metav1.GetOptions{})
			if err == nil || time.Now().After(deadline) {
				break
			}
			time.Sleep(5 * time.Second)
		}
		Expect(err).NotTo(HaveOccurred(), "Failed to get %q pod", cpuConsumerPodName)
		Expect(ms.Containers).To(HaveLen(1), "Unexpected number of containers")
		usage := ms.Containers[0].Usage
		Expect(usage.Cpu().MilliValue()).To(BeNumerically("~", 50, 10), "Unexpected value of cpu")
	})
	It("returns accurate memory metric", func() {
		Expect(err).NotTo(HaveOccurred(), "Failed to create %q pod", memoryConsumerPodName)
		deadline := time.Now().Add(60 * time.Second)
		var ms *v1beta1.PodMetrics
		for {
			ms, err = mclient.MetricsV1beta1().PodMetricses(metav1.NamespaceDefault).Get(context.TODO(), memoryConsumerPodName, metav1.GetOptions{})
			if err == nil || time.Now().After(deadline) {
				break
			}
			time.Sleep(5 * time.Second)
		}
		Expect(err).NotTo(HaveOccurred(), "Failed to get %q pod", memoryConsumerPodName)
		Expect(ms.Containers).To(HaveLen(1), "Unexpected number of containers")
		usage := ms.Containers[0].Usage
		Expect(usage.Memory().Value()/1024/1024).To(BeNumerically("~", 50, 5), "Unexpected value of memory")
	})
	It("returns metric for pod with init container", func() {
		Expect(err).NotTo(HaveOccurred(), "Failed to create %q pod", initContainerPodName)
		deadline := time.Now().Add(60 * time.Second)
		var ms *v1beta1.PodMetrics
		for {
			ms, err = mclient.MetricsV1beta1().PodMetricses(metav1.NamespaceDefault).Get(context.TODO(), initContainerPodName, metav1.GetOptions{})
			if err == nil || time.Now().After(deadline) {
				break
			}
			time.Sleep(5 * time.Second)
		}
		Expect(err).NotTo(HaveOccurred(), "Failed to get %q pod", initContainerPodName)
		Expect(ms.Containers).To(HaveLen(1), "Unexpected number of containers")
		Expect(ms.Containers[0].Name).To(Equal(initContainerPodName))
		usage := ms.Containers[0].Usage
		Expect(usage.Cpu().MilliValue()).NotTo(Equal(0), "CPU should not be equal zero")
		Expect(usage.Memory().Value()/1024/1024).NotTo(Equal(0), "Memory should not be equal zero")
	})
	It("returns metric for pod with sideCar container", func() {
		Expect(err).NotTo(HaveOccurred(), "Failed to create %q pod", sideCarContainerPodName)
		deadline := time.Now().Add(60 * time.Second)
		var ms *v1beta1.PodMetrics
		for {
			ms, err = mclient.MetricsV1beta1().PodMetricses(metav1.NamespaceDefault).Get(context.TODO(), sideCarContainerPodName, metav1.GetOptions{})
			if err == nil || time.Now().After(deadline) {
				break
			}
			time.Sleep(5 * time.Second)
		}
		Expect(err).NotTo(HaveOccurred(), "Failed to get %q pod", sideCarContainerPodName)
		Expect(ms.Containers).To(HaveLen(2), "Unexpected number of containers")
		usage := ms.Containers[0].Usage
		Expect(usage.Cpu().MilliValue()).NotTo(Equal(0), "CPU of Container %q should not be equal zero", ms.Containers[0].Name)
		Expect(usage.Memory().Value()/1024/1024).NotTo(Equal(0), "Memory of Container %q should not be equal zero", ms.Containers[0].Name)
		usage = ms.Containers[1].Usage
		Expect(usage.Cpu().MilliValue()).NotTo(Equal(0), "CPU of Container %q should not be equal zero", ms.Containers[1].Name)
		Expect(usage.Memory().Value()/1024/1024).NotTo(Equal(0), "Memory of Container %q should not be equal zero", ms.Containers[1].Name)
	})
	It("passes readyz probe", func() {
		msPods := mustGetMetricsServerPods(client)
		for _, pod := range msPods {
			Expect(pod.Spec.Containers).To(HaveLen(1), "Expected only one container in Metrics Server pod")
			resp := mustProxyContainerProbe(restConfig, pod.Namespace, pod.Name, pod.Spec.Containers[0], pod.Spec.Containers[0].ReadinessProbe)
			diff := cmp.Diff(string(resp), `[+]ping ok
[+]log ok
[+]poststarthook/max-in-flight-filter ok
[+]poststarthook/storage-object-count-tracker-hook ok
[+]metric-storage-ready ok
[+]metric-informer-sync ok
[+]metadata-informer-sync ok
[+]shutdown ok
readyz check passed
`)
			Expect(diff == "").To(BeTrue(), "Unexpected response %s", diff)
		}
	})
	It("passes livez probe", func() {
		msPods := mustGetMetricsServerPods(client)
		for _, pod := range msPods {
			Expect(pod.Spec.Containers).To(HaveLen(1), "Expected only one container in Metrics Server pod")
			resp := mustProxyContainerProbe(restConfig, pod.Namespace, pod.Name, pod.Spec.Containers[0], pod.Spec.Containers[0].LivenessProbe)
			diff := cmp.Diff(string(resp), `[+]ping ok
[+]log ok
[+]poststarthook/max-in-flight-filter ok
[+]poststarthook/storage-object-count-tracker-hook ok
[+]metric-collection-timely ok
[+]metadata-informer-sync ok
livez check passed
`)
			Expect(diff == "").To(BeTrue(), "Unexpected response %s", diff)
		}
	})
	It("exposes prometheus metrics", func() {
		msPods := mustGetMetricsServerPods(client)
		for _, pod := range msPods {
			// access /apis/metrics.k8s.io/v1beta1/ for each pod to ensures that every MS instance get an requests so they expose all apiserver metrics.
			_, err := proxyRequestToPod(restConfig, pod.Namespace, pod.Name, "https", 10250, "/apis/metrics.k8s.io/v1beta1/")
			Expect(err).NotTo(HaveOccurred(), "Failed to get Metrics Server /apis/metrics.k8s.io/v1beta1/ endpoint")
			resp, err := proxyRequestToPod(restConfig, pod.Namespace, pod.Name, "https", 10250, "/metrics")
			Expect(err).NotTo(HaveOccurred(), "Failed to get Metrics Server /metrics endpoint")
			metrics, err := parseMetricNames(resp)
			Expect(err).NotTo(HaveOccurred(), "Failed to parse Metrics Server metrics")
			sort.Strings(metrics)

			diff := cmp.Diff(metrics, []string{
				"aggregator_discovery_aggregation_count_total",
				"apiserver_audit_event_total",
				"apiserver_audit_requests_rejected_total",
				"apiserver_client_certificate_expiration_seconds",
				"apiserver_current_inflight_requests",
				"apiserver_delegated_authz_request_duration_seconds",
				"apiserver_delegated_authz_request_total",
				"apiserver_envelope_encryption_dek_cache_fill_percent",
				"apiserver_request_duration_seconds",
				"apiserver_request_filter_duration_seconds",
				"apiserver_request_sli_duration_seconds",
				"apiserver_request_slo_duration_seconds",
				"apiserver_request_total",
				"apiserver_response_sizes",
				"apiserver_storage_data_key_generation_duration_seconds",
				"apiserver_storage_data_key_generation_failures_total",
				"apiserver_storage_envelope_transformation_cache_misses_total",
				"apiserver_tls_handshake_errors_total",
				"apiserver_webhooks_x509_insecure_sha1_total",
				"apiserver_webhooks_x509_missing_san_total",
				"authenticated_user_requests",
				"authentication_attempts",
				"authentication_duration_seconds",
				"disabled_metric_total",
				"field_validation_request_duration_seconds",
				"go_cgo_go_to_c_calls_calls_total",
				"go_cpu_classes_gc_mark_assist_cpu_seconds_total",
				"go_cpu_classes_gc_mark_dedicated_cpu_seconds_total",
				"go_cpu_classes_gc_mark_idle_cpu_seconds_total",
				"go_cpu_classes_gc_pause_cpu_seconds_total",
				"go_cpu_classes_gc_total_cpu_seconds_total",
				"go_cpu_classes_idle_cpu_seconds_total",
				"go_cpu_classes_scavenge_assist_cpu_seconds_total",
				"go_cpu_classes_scavenge_background_cpu_seconds_total",
				"go_cpu_classes_scavenge_total_cpu_seconds_total",
				"go_cpu_classes_total_cpu_seconds_total",
				"go_cpu_classes_user_cpu_seconds_total",
				"go_gc_cycles_automatic_gc_cycles_total",
				"go_gc_cycles_forced_gc_cycles_total",
				"go_gc_cycles_total_gc_cycles_total",
				"go_gc_duration_seconds",
				"go_gc_heap_allocs_by_size_bytes",
				"go_gc_heap_allocs_bytes_total",
				"go_gc_heap_allocs_objects_total",
				"go_gc_heap_frees_by_size_bytes",
				"go_gc_heap_frees_bytes_total",
				"go_gc_heap_frees_objects_total",
				"go_gc_heap_goal_bytes",
				"go_gc_heap_objects_objects",
				"go_gc_heap_tiny_allocs_objects_total",
				"go_gc_limiter_last_enabled_gc_cycle",
				"go_gc_pauses_seconds",
				"go_gc_stack_starting_size_bytes",
				"go_goroutines",
				"go_info",
				"go_memory_classes_heap_free_bytes",
				"go_memory_classes_heap_objects_bytes",
				"go_memory_classes_heap_released_bytes",
				"go_memory_classes_heap_stacks_bytes",
				"go_memory_classes_heap_unused_bytes",
				"go_memory_classes_metadata_mcache_free_bytes",
				"go_memory_classes_metadata_mcache_inuse_bytes",
				"go_memory_classes_metadata_mspan_free_bytes",
				"go_memory_classes_metadata_mspan_inuse_bytes",
				"go_memory_classes_metadata_other_bytes",
				"go_memory_classes_os_stacks_bytes",
				"go_memory_classes_other_bytes",
				"go_memory_classes_profiling_buckets_bytes",
				"go_memory_classes_total_bytes",
				"go_memstats_alloc_bytes",
				"go_memstats_alloc_bytes_total",
				"go_memstats_buck_hash_sys_bytes",
				"go_memstats_frees_total",
				"go_memstats_gc_sys_bytes",
				"go_memstats_heap_alloc_bytes",
				"go_memstats_heap_idle_bytes",
				"go_memstats_heap_inuse_bytes",
				"go_memstats_heap_objects",
				"go_memstats_heap_released_bytes",
				"go_memstats_heap_sys_bytes",
				"go_memstats_last_gc_time_seconds",
				"go_memstats_lookups_total",
				"go_memstats_mallocs_total",
				"go_memstats_mcache_inuse_bytes",
				"go_memstats_mcache_sys_bytes",
				"go_memstats_mspan_inuse_bytes",
				"go_memstats_mspan_sys_bytes",
				"go_memstats_next_gc_bytes",
				"go_memstats_other_sys_bytes",
				"go_memstats_stack_inuse_bytes",
				"go_memstats_stack_sys_bytes",
				"go_memstats_sys_bytes",
				"go_sched_gomaxprocs_threads",
				"go_sched_goroutines_goroutines",
				"go_sched_latencies_seconds",
				"go_sync_mutex_wait_total_seconds_total",
				"go_threads",
				"hidden_metric_total",
				"metrics_server_api_metric_freshness_seconds",
				"metrics_server_kubelet_last_request_time_seconds",
				"metrics_server_kubelet_request_duration_seconds",
				"metrics_server_kubelet_request_total",
				"metrics_server_manager_tick_duration_seconds",
				"metrics_server_storage_points",
				"process_cpu_seconds_total",
				"process_max_fds",
				"process_open_fds",
				"process_resident_memory_bytes",
				"process_start_time_seconds",
				"process_virtual_memory_bytes",
				"process_virtual_memory_max_bytes",
				"registered_metric_total",
				"rest_client_exec_plugin_certificate_rotation_age",
				"rest_client_exec_plugin_ttl_seconds",
				"rest_client_rate_limiter_duration_seconds",
				"rest_client_request_duration_seconds",
				"rest_client_request_size_bytes",
				"rest_client_requests_total",
				"rest_client_response_size_bytes",
				"workqueue_adds_total",
				"workqueue_depth",
				"workqueue_longest_running_processor_seconds",
				"workqueue_queue_duration_seconds",
				"workqueue_retries_total",
				"workqueue_unfinished_work_seconds",
				"workqueue_work_duration_seconds",
			})
			Expect(diff).To(BeEmpty(), "Unexpected metrics")
		}
	})
	It("skip scrape metrics about nodes with label node-selector filtered in cluster", func() {
		nodeList, err := client.CoreV1().Nodes().List(context.TODO(), metav1.ListOptions{LabelSelector: skipLabel})
		if err != nil {
			panic(err)
		}
		for _, node := range nodeList.Items {
			_, err := mclient.MetricsV1beta1().NodeMetricses().Get(context.TODO(), node.Name, metav1.GetOptions{})
			Expect(err).To(HaveOccurred(), "Metrics for node %s are not available with label node-selector filtered", node.Name)
		}
	})
})

func getRestConfig() (*rest.Config, error) {
	config, err := clientcmd.NewDefaultClientConfigLoadingRules().Load()
	if err != nil {
		return nil, err
	}
	return clientcmd.NewDefaultClientConfig(*config, &clientcmd.ConfigOverrides{}).ClientConfig()
}

func mustGetMetricsServerPods(client clientset.Interface) []corev1.Pod {
	podList, err := client.CoreV1().Pods(metav1.NamespaceSystem).List(context.TODO(), metav1.ListOptions{LabelSelector: "k8s-app=metrics-server"})
	Expect(err).NotTo(HaveOccurred(), "Failed to find Metrics Server pod")
	Expect(podList.Items).NotTo(BeEmpty(), "Metrics Server pod was not found")
	return podList.Items
}

func parseMetricNames(data []byte) ([]string, error) {
	var parser expfmt.TextParser
	mfs, err := parser.TextToMetricFamilies(bytes.NewReader(data))
	if err != nil {
		return nil, err
	}
	Expect(err).NotTo(HaveOccurred(), "Failed to parse mfs")
	var ms []string
	for key := range mfs {
		ms = append(ms, key)
	}
	return ms, nil
}

func mustProxyContainerProbe(config *rest.Config, namespace, name string, container corev1.Container, probe *corev1.Probe) []byte {
	Expect(probe).NotTo(BeNil(), "Probe should not be empty")
	Expect(probe.HTTPGet).NotTo(BeNil(), "Probe should be http")
	port := getContainerPort(container, probe.HTTPGet.Port)
	Expect(port).NotTo(Equal(0), "Probe port should not be empty")
	resp, err := proxyRequestToPod(config, namespace, name, string(probe.HTTPGet.Scheme), port, mustGetVerboseProbePath(probe.HTTPGet))
	Expect(err).NotTo(HaveOccurred(), "Failed to get Metrics Server probe endpoint")
	return resp
}

func mustGetVerboseProbePath(probe *corev1.HTTPGetAction) string {
	path, err := url.Parse(probe.Path)
	Expect(err).NotTo(HaveOccurred(), "Failed to parse probe path")
	newPath := url.URL{
		Path:     path.Path,
		RawQuery: "verbose&" + path.RawQuery,
	}
	return newPath.String()
}

func getContainerPort(c corev1.Container, port intstr.IntOrString) int {
	switch port.Type {
	case intstr.Int:
		return int(port.IntVal)
	case intstr.String:
		for _, cp := range c.Ports {
			if cp.Name == port.StrVal {
				return int(cp.ContainerPort)
			}
		}
	}
	return 0
}

func proxyRequestToPod(config *rest.Config, namespace, podname, scheme string, port int, path string) ([]byte, error) {
	cancel, err := setupForwarding(config, namespace, podname, port)
	defer cancel()
	if err != nil {
		return nil, err
	}
	var query string
	if strings.Contains(path, "?") {
		elm := strings.SplitN(path, "?", 2)
		path = elm[0]
		query = elm[1]
	}
	reqUrl := url.URL{Scheme: scheme, Path: path, RawQuery: query, Host: fmt.Sprintf("127.0.0.1:%d", localPort)}
	resp, err := sendRequest(config, reqUrl.String())
	if err != nil {
		return nil, err
	}
	defer resp.Body.Close()
	body, err := io.ReadAll(resp.Body)
	if err != nil {
		return nil, err
	}
	return body, nil
}

func setupForwarding(config *rest.Config, namespace, podname string, port int) (cancel func(), err error) {
	hostIP := strings.TrimPrefix(config.Host, "https://")
	mappings := []string{fmt.Sprintf("%d:%d", localPort, port)}

	trans, upgrader, err := spdy.RoundTripperFor(config)
	if err != nil {
		return noop, err
	}

	dialer := spdy.NewDialer(upgrader, &http.Client{Transport: trans}, http.MethodPost, &url.URL{Scheme: "https", Path: fmt.Sprintf("/api/v1/namespaces/%s/pods/%s/portforward", namespace, podname), Host: hostIP})

	var berr, bout bytes.Buffer
	buffErr := bufio.NewWriter(&berr)
	buffOut := bufio.NewWriter(&bout)

	stopCh := make(chan struct{})
	readyCh := make(chan struct{})

	fw, err := portforward.New(dialer, mappings, stopCh, readyCh, buffOut, buffErr)
	if err != nil {
		return noop, err
	}
	go func() {
		fmt.Print(fw.ForwardPorts())
	}()
	<-readyCh
	return func() {
		stopCh <- struct{}{}
	}, nil
}

func sendRequest(config *rest.Config, url string) (*http.Response, error) {
	tsConfig, err := config.TransportConfig()
	if err != nil {
		return nil, err
	}
	tsConfig.TLS.Insecure = true
	tsConfig.TLS.CAData = []byte{}
	tsConfig.TLS.CAFile = ""

	ts, err := transport.New(tsConfig)
	if err != nil {
		return nil, err
	}
	client := &http.Client{Transport: ts}
	return client.Get(url)
}

func noop() {}

func watchPodReadyStatus(client clientset.Interface, podNamespace string, podName string, resourceVersion string) error {
	timeout := time.After(time.Second * 300)
	var api = client.CoreV1().Pods(podNamespace)
	watcher, err := api.Watch(context.TODO(), metav1.ListOptions{ResourceVersion: resourceVersion})
	if err != nil {
		return err
	}
	ch := watcher.ResultChan()
	for {
		select {
		case <-timeout:
			return fmt.Errorf("Wait for pod %s ready timeout", podName)
		case event := <-ch:
			pod, ok := event.Object.(*corev1.Pod)
			if !ok {
				return fmt.Errorf("Watch pod failed")
			}
			var containerReady = false
			if pod.Name == podName {
				for _, containerStatus := range pod.Status.ContainerStatuses {
					if !containerStatus.Ready {
						break
					}
					containerReady = true
				}
				if containerReady {
					return nil
				}
			}
		}
	}
}

func consumeCPU(client clientset.Interface, podName, nodeSelector string) error {
	pod := &corev1.Pod{
		ObjectMeta: metav1.ObjectMeta{Name: podName},
<<<<<<< HEAD
		Spec: corev1.PodSpec{
			Containers: []corev1.Container{
				{
					Name:    podName,
					Command: []string{"./consume-cpu/consume-cpu"},
					Args:    []string{"--duration-sec=60", "--millicores=50"},
					Image:   "registry.k8s.io/e2e-test-images/resource-consumer:1.9",
					Resources: corev1.ResourceRequirements{
						Requests: map[corev1.ResourceName]resource.Quantity{
							corev1.ResourceCPU: mustQuantity("100m"),
						},
=======
		Spec: corev1.PodSpec{Containers: []corev1.Container{
			{
				Name:    podName,
				Command: []string{"./consume-cpu/consume-cpu"},
				Args:    []string{"--duration-sec=60", "--millicores=50"},
				Image:   "registry.k8s.io/e2e-test-images/resource-consumer:1.9",
				Resources: corev1.ResourceRequirements{
					Requests: map[corev1.ResourceName]resource.Quantity{
						corev1.ResourceCPU: mustQuantity("100m"),
>>>>>>> 6242212f
					},
				},
			},
			Affinity: affinity(nodeSelector),
		},
	}

	currentPod, err := client.CoreV1().Pods(metav1.NamespaceDefault).Create(context.TODO(), pod, metav1.CreateOptions{})
	if err != nil {
		return err
	}
	return watchPodReadyStatus(client, metav1.NamespaceDefault, podName, currentPod.ResourceVersion)
}

func consumeMemory(client clientset.Interface, podName, nodeSelector string) error {
	pod := &corev1.Pod{
		ObjectMeta: metav1.ObjectMeta{Name: podName},
<<<<<<< HEAD
		Spec: corev1.PodSpec{
			Containers: []corev1.Container{
				{
					Name:    podName,
					Command: []string{"stress"},
					Args:    []string{"-m", "1", "--vm-bytes", "50M", "--vm-hang", "0", "-t", "60"},
					Image:   "registry.k8s.io/e2e-test-images/resource-consumer:1.9",
					Resources: corev1.ResourceRequirements{
						Requests: map[corev1.ResourceName]resource.Quantity{
							corev1.ResourceMemory: mustQuantity("100Mi"),
						},
=======
		Spec: corev1.PodSpec{Containers: []corev1.Container{
			{
				Name:    podName,
				Command: []string{"stress"},
				Args:    []string{"-m", "1", "--vm-bytes", "50M", "--vm-hang", "0", "-t", "60"},
				Image:   "registry.k8s.io/e2e-test-images/resource-consumer:1.9",
				Resources: corev1.ResourceRequirements{
					Requests: map[corev1.ResourceName]resource.Quantity{
						corev1.ResourceMemory: mustQuantity("100Mi"),
>>>>>>> 6242212f
					},
				},
			},
			Affinity: affinity(nodeSelector),
		},
	}
	currentPod, err := client.CoreV1().Pods(metav1.NamespaceDefault).Create(context.TODO(), pod, metav1.CreateOptions{})
	if err != nil {
		return err
	}
	return watchPodReadyStatus(client, metav1.NamespaceDefault, podName, currentPod.ResourceVersion)
}

func consumeWithInitContainer(client clientset.Interface, podName, nodeSelector string) error {
	pod := &corev1.Pod{
		ObjectMeta: metav1.ObjectMeta{Name: podName},
<<<<<<< HEAD
		Spec: corev1.PodSpec{
			Containers: []corev1.Container{
				{
					Name:    podName,
					Command: []string{"./consume-cpu/consume-cpu"},
					Args:    []string{"--duration-sec=60", "--millicores=50"},
					Image:   "registry.k8s.io/e2e-test-images/resource-consumer:1.9",
					Resources: corev1.ResourceRequirements{
						Requests: map[corev1.ResourceName]resource.Quantity{
							corev1.ResourceCPU:    mustQuantity("100m"),
							corev1.ResourceMemory: mustQuantity("100Mi"),
						},
=======
		Spec: corev1.PodSpec{Containers: []corev1.Container{
			{
				Name:    podName,
				Command: []string{"./consume-cpu/consume-cpu"},
				Args:    []string{"--duration-sec=60", "--millicores=50"},
				Image:   "registry.k8s.io/e2e-test-images/resource-consumer:1.9",
				Resources: corev1.ResourceRequirements{
					Requests: map[corev1.ResourceName]resource.Quantity{
						corev1.ResourceCPU:    mustQuantity("100m"),
						corev1.ResourceMemory: mustQuantity("100Mi"),
>>>>>>> 6242212f
					},
				},
			},
			InitContainers: []corev1.Container{
				{
					Name:    "init-container",
					Command: []string{"./consume-cpu/consume-cpu"},
					Args:    []string{"--duration-sec=10", "--millicores=50"},
					Image:   "registry.k8s.io/e2e-test-images/resource-consumer:1.9",
				},
			},
			Affinity: affinity(nodeSelector),
		},
	}

	currentPod, err := client.CoreV1().Pods(metav1.NamespaceDefault).Create(context.TODO(), pod, metav1.CreateOptions{})
	if err != nil {
		return err
	}
	return watchPodReadyStatus(client, metav1.NamespaceDefault, podName, currentPod.ResourceVersion)
}

func consumeWithSideCarContainer(client clientset.Interface, podName, nodeSelector string) error {
	pod := &corev1.Pod{
		ObjectMeta: metav1.ObjectMeta{Name: podName},
<<<<<<< HEAD
		Spec: corev1.PodSpec{
			Containers: []corev1.Container{
				{
					Name:    podName,
					Command: []string{"./consume-cpu/consume-cpu"},
					Args:    []string{"--duration-sec=60", "--millicores=50"},
					Image:   "registry.k8s.io/e2e-test-images/resource-consumer:1.9",
					Resources: corev1.ResourceRequirements{
						Requests: map[corev1.ResourceName]resource.Quantity{
							corev1.ResourceCPU:    mustQuantity("100m"),
							corev1.ResourceMemory: mustQuantity("100Mi"),
						},
					},
				},
				{
					Name:    "sidecar-container",
					Command: []string{"./consume-cpu/consume-cpu"},
					Args:    []string{"--duration-sec=60", "--millicores=50"},
					Image:   "registry.k8s.io/e2e-test-images/resource-consumer:1.9",
					Resources: corev1.ResourceRequirements{
						Requests: map[corev1.ResourceName]resource.Quantity{
							corev1.ResourceCPU:    mustQuantity("100m"),
							corev1.ResourceMemory: mustQuantity("100Mi"),
						},
=======
		Spec: corev1.PodSpec{Containers: []corev1.Container{
			{
				Name:    podName,
				Command: []string{"./consume-cpu/consume-cpu"},
				Args:    []string{"--duration-sec=60", "--millicores=50"},
				Image:   "registry.k8s.io/e2e-test-images/resource-consumer:1.9",
				Resources: corev1.ResourceRequirements{
					Requests: map[corev1.ResourceName]resource.Quantity{
						corev1.ResourceCPU:    mustQuantity("100m"),
						corev1.ResourceMemory: mustQuantity("100Mi"),
					},
				},
			},
			{
				Name:    "sidecar-container",
				Command: []string{"./consume-cpu/consume-cpu"},
				Args:    []string{"--duration-sec=60", "--millicores=50"},
				Image:   "registry.k8s.io/e2e-test-images/resource-consumer:1.9",
				Resources: corev1.ResourceRequirements{
					Requests: map[corev1.ResourceName]resource.Quantity{
						corev1.ResourceCPU:    mustQuantity("100m"),
						corev1.ResourceMemory: mustQuantity("100Mi"),
>>>>>>> 6242212f
					},
				},
			},
			Affinity: affinity(nodeSelector),
		},
	}

	currentPod, err := client.CoreV1().Pods(metav1.NamespaceDefault).Create(context.TODO(), pod, metav1.CreateOptions{})
	if err != nil {
		return err
	}
	return watchPodReadyStatus(client, metav1.NamespaceDefault, podName, currentPod.ResourceVersion)
}

func deletePod(client clientset.Interface, podName string) {
	var gracePeriodSeconds int64 = 0
	_ = client.CoreV1().Pods(metav1.NamespaceDefault).Delete(context.TODO(), podName, metav1.DeleteOptions{
		GracePeriodSeconds: &gracePeriodSeconds,
	})
}

func mustQuantity(s string) resource.Quantity {
	q, err := resource.ParseQuantity(s)
	if err != nil {
		panic(err)
	}
	return q
}
func affinity(key string) *corev1.Affinity {
	return &corev1.Affinity{
		NodeAffinity: &corev1.NodeAffinity{
			RequiredDuringSchedulingIgnoredDuringExecution: &corev1.NodeSelector{
				NodeSelectorTerms: []corev1.NodeSelectorTerm{
					{
						MatchExpressions: []corev1.NodeSelectorRequirement{
							{
								Key:      key,
								Operator: corev1.NodeSelectorOpDoesNotExist,
							},
						},
					},
				},
			},
		},
	}
}<|MERGE_RESOLUTION|>--- conflicted
+++ resolved
@@ -554,19 +554,6 @@
 func consumeCPU(client clientset.Interface, podName, nodeSelector string) error {
 	pod := &corev1.Pod{
 		ObjectMeta: metav1.ObjectMeta{Name: podName},
-<<<<<<< HEAD
-		Spec: corev1.PodSpec{
-			Containers: []corev1.Container{
-				{
-					Name:    podName,
-					Command: []string{"./consume-cpu/consume-cpu"},
-					Args:    []string{"--duration-sec=60", "--millicores=50"},
-					Image:   "registry.k8s.io/e2e-test-images/resource-consumer:1.9",
-					Resources: corev1.ResourceRequirements{
-						Requests: map[corev1.ResourceName]resource.Quantity{
-							corev1.ResourceCPU: mustQuantity("100m"),
-						},
-=======
 		Spec: corev1.PodSpec{Containers: []corev1.Container{
 			{
 				Name:    podName,
@@ -576,7 +563,6 @@
 				Resources: corev1.ResourceRequirements{
 					Requests: map[corev1.ResourceName]resource.Quantity{
 						corev1.ResourceCPU: mustQuantity("100m"),
->>>>>>> 6242212f
 					},
 				},
 			},
@@ -594,19 +580,6 @@
 func consumeMemory(client clientset.Interface, podName, nodeSelector string) error {
 	pod := &corev1.Pod{
 		ObjectMeta: metav1.ObjectMeta{Name: podName},
-<<<<<<< HEAD
-		Spec: corev1.PodSpec{
-			Containers: []corev1.Container{
-				{
-					Name:    podName,
-					Command: []string{"stress"},
-					Args:    []string{"-m", "1", "--vm-bytes", "50M", "--vm-hang", "0", "-t", "60"},
-					Image:   "registry.k8s.io/e2e-test-images/resource-consumer:1.9",
-					Resources: corev1.ResourceRequirements{
-						Requests: map[corev1.ResourceName]resource.Quantity{
-							corev1.ResourceMemory: mustQuantity("100Mi"),
-						},
-=======
 		Spec: corev1.PodSpec{Containers: []corev1.Container{
 			{
 				Name:    podName,
@@ -616,7 +589,6 @@
 				Resources: corev1.ResourceRequirements{
 					Requests: map[corev1.ResourceName]resource.Quantity{
 						corev1.ResourceMemory: mustQuantity("100Mi"),
->>>>>>> 6242212f
 					},
 				},
 			},
@@ -633,20 +605,6 @@
 func consumeWithInitContainer(client clientset.Interface, podName, nodeSelector string) error {
 	pod := &corev1.Pod{
 		ObjectMeta: metav1.ObjectMeta{Name: podName},
-<<<<<<< HEAD
-		Spec: corev1.PodSpec{
-			Containers: []corev1.Container{
-				{
-					Name:    podName,
-					Command: []string{"./consume-cpu/consume-cpu"},
-					Args:    []string{"--duration-sec=60", "--millicores=50"},
-					Image:   "registry.k8s.io/e2e-test-images/resource-consumer:1.9",
-					Resources: corev1.ResourceRequirements{
-						Requests: map[corev1.ResourceName]resource.Quantity{
-							corev1.ResourceCPU:    mustQuantity("100m"),
-							corev1.ResourceMemory: mustQuantity("100Mi"),
-						},
-=======
 		Spec: corev1.PodSpec{Containers: []corev1.Container{
 			{
 				Name:    podName,
@@ -657,7 +615,6 @@
 					Requests: map[corev1.ResourceName]resource.Quantity{
 						corev1.ResourceCPU:    mustQuantity("100m"),
 						corev1.ResourceMemory: mustQuantity("100Mi"),
->>>>>>> 6242212f
 					},
 				},
 			},
@@ -683,32 +640,6 @@
 func consumeWithSideCarContainer(client clientset.Interface, podName, nodeSelector string) error {
 	pod := &corev1.Pod{
 		ObjectMeta: metav1.ObjectMeta{Name: podName},
-<<<<<<< HEAD
-		Spec: corev1.PodSpec{
-			Containers: []corev1.Container{
-				{
-					Name:    podName,
-					Command: []string{"./consume-cpu/consume-cpu"},
-					Args:    []string{"--duration-sec=60", "--millicores=50"},
-					Image:   "registry.k8s.io/e2e-test-images/resource-consumer:1.9",
-					Resources: corev1.ResourceRequirements{
-						Requests: map[corev1.ResourceName]resource.Quantity{
-							corev1.ResourceCPU:    mustQuantity("100m"),
-							corev1.ResourceMemory: mustQuantity("100Mi"),
-						},
-					},
-				},
-				{
-					Name:    "sidecar-container",
-					Command: []string{"./consume-cpu/consume-cpu"},
-					Args:    []string{"--duration-sec=60", "--millicores=50"},
-					Image:   "registry.k8s.io/e2e-test-images/resource-consumer:1.9",
-					Resources: corev1.ResourceRequirements{
-						Requests: map[corev1.ResourceName]resource.Quantity{
-							corev1.ResourceCPU:    mustQuantity("100m"),
-							corev1.ResourceMemory: mustQuantity("100Mi"),
-						},
-=======
 		Spec: corev1.PodSpec{Containers: []corev1.Container{
 			{
 				Name:    podName,
@@ -731,7 +662,6 @@
 					Requests: map[corev1.ResourceName]resource.Quantity{
 						corev1.ResourceCPU:    mustQuantity("100m"),
 						corev1.ResourceMemory: mustQuantity("100Mi"),
->>>>>>> 6242212f
 					},
 				},
 			},
