--- conflicted
+++ resolved
@@ -2,11 +2,7 @@
 name: metrics-server
 description: Metrics Server is a scalable, efficient source of container resource metrics for Kubernetes built-in autoscaling pipelines.
 type: application
-<<<<<<< HEAD
-version: 3.9.0
-=======
 version: 3.10.0
->>>>>>> 6242212f
 appVersion: 0.6.3
 keywords:
   - kubernetes
@@ -25,14 +21,6 @@
     url: https://github.com/endrec
 annotations:
   artifacthub.io/changes: |
-<<<<<<< HEAD
-    - kind: added
-      description: "Added autoscaling support via the addon-resizer."
-    - kind: changed
-      description: "Updated the Metrics Server OCI image to v0.6.3."
-    - kind: fixed
-      description: "Fixed service labels/annotations."
-=======
     - kind: fixed
       description: "Fixed auth-reader role binding namespace to always use kube-system."
     - kind: fixed
@@ -40,5 +28,4 @@
     - kind: added
       description: "Added support for running under PodSecurity restricted."
     - kind: fixed
-      description: "Fixed container port default not having been updated to 10250."
->>>>>>> 6242212f
+      description: "Fixed container port default not having been updated to 10250."