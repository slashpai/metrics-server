// Copyright 2021 The Kubernetes Authors.
//
// Licensed under the Apache License, Version 2.0 (the "License");
// you may not use this file except in compliance with the License.
// You may obtain a copy of the License at
//
//     http://www.apache.org/licenses/LICENSE-2.0
//
// Unless required by applicable law or agreed to in writing, software
// distributed under the License is distributed on an "AS IS" BASIS,
// WITHOUT WARRANTIES OR CONDITIONS OF ANY KIND, either express or implied.
// See the License for the specific language governing permissions and
// limitations under the License.

package resource

import (
	"bytes"
	"context"
	"fmt"
	"io"
	"net"
	"net/http"
	"net/url"
	"strconv"
	"sync"
	"time"

	corev1 "k8s.io/api/core/v1"
	"k8s.io/client-go/rest"

	"sigs.k8s.io/metrics-server/pkg/scraper/client"
	"sigs.k8s.io/metrics-server/pkg/storage"
	"sigs.k8s.io/metrics-server/pkg/utils"
)

type kubeletClient struct {
	defaultPort       int
	useNodeStatusPort bool
	client            *http.Client
	scheme            string
	addrResolver      utils.NodeAddressResolver
	buffers           sync.Pool
}

var _ client.KubeletMetricsGetter = (*kubeletClient)(nil)

func NewForConfig(config *client.KubeletClientConfig) (*kubeletClient, error) {
	transport, err := rest.TransportFor(&config.Client)
	if err != nil {
		return nil, fmt.Errorf("unable to construct transport: %v", err)
	}

	c := &http.Client{
		Transport: transport,
		Timeout:   config.Client.Timeout,
	}
	return newClient(c, utils.NewPriorityNodeAddressResolver(config.AddressTypePriority), config.DefaultPort, config.Scheme, config.UseNodeStatusPort), nil
}

func newClient(c *http.Client, resolver utils.NodeAddressResolver, defaultPort int, scheme string, useNodeStatusPort bool) *kubeletClient {
	return &kubeletClient{
		addrResolver:      resolver,
		defaultPort:       defaultPort,
		client:            c,
		scheme:            scheme,
		useNodeStatusPort: useNodeStatusPort,
		buffers: sync.Pool{
			New: func() interface{} {
				buf := make([]byte, 10e3)
				return &buf
			},
		},
	}
}

// GetMetrics implements client.KubeletMetricsGetter
func (kc *kubeletClient) GetMetrics(ctx context.Context, node *corev1.Node) (*storage.MetricsBatch, error) {
	port := kc.defaultPort
	nodeStatusPort := int(node.Status.DaemonEndpoints.KubeletEndpoint.Port)
	if kc.useNodeStatusPort && nodeStatusPort != 0 {
		port = nodeStatusPort
	}
	addr, err := kc.addrResolver.NodeAddress(node)
	if err != nil {
		return nil, err
	}
	url := url.URL{
		Scheme: kc.scheme,
		Host:   net.JoinHostPort(addr, strconv.Itoa(port)),
		Path:   "/metrics/resource",
	}
	return kc.getMetrics(ctx, url.String(), node.Name)
}

func (kc *kubeletClient) getMetrics(ctx context.Context, url, nodeName string) (*storage.MetricsBatch, error) {
	req, err := http.NewRequest("GET", url, nil)
	if err != nil {
		return nil, err
	}
	requestTime := time.Now()
	response, err := kc.client.Do(req.WithContext(ctx))
	if err != nil {
		return nil, err
	}
	defer response.Body.Close()
	if response.StatusCode != http.StatusOK {
		return nil, fmt.Errorf("request failed, status: %q", response.Status)
	}
	bp := kc.buffers.Get().(*[]byte)
	b := *bp
	defer func() {
		*bp = b
		kc.buffers.Put(bp)
	}()
	buf := bytes.NewBuffer(b)
	buf.Reset()
	_, err = io.Copy(buf, response.Body)
	if err != nil {
		return nil, fmt.Errorf("failed to read response body - %v", err)
	}
	b = buf.Bytes()
	ms, err := decodeBatch(b, requestTime, nodeName)
<<<<<<< HEAD
=======
	kc.buffers.Put(b)
>>>>>>> 6242212f
	if err != nil {
		return nil, err
	}
	return ms, nil
}<|MERGE_RESOLUTION|>--- conflicted
+++ resolved
@@ -121,10 +121,7 @@
 	}
 	b = buf.Bytes()
 	ms, err := decodeBatch(b, requestTime, nodeName)
-<<<<<<< HEAD
-=======
 	kc.buffers.Put(b)
->>>>>>> 6242212f
 	if err != nil {
 		return nil, err
 	}
