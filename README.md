--- conflicted
+++ resolved
@@ -39,13 +39,11 @@
 
 Metrics Server has specific requirements for cluster and network configuration. These requirements aren't the default for all cluster
 distributions. Please ensure that your cluster distribution supports these requirements before using Metrics Server:
+- Metrics Server must be [reachable from kube-apiserver] by container IP address (or node IP if hostNetwork is enabled).
 - The kube-apiserver must [enable an aggregation layer].
 - Nodes must have Webhook [authentication and authorization] enabled.
 - Kubelet certificate needs to be signed by cluster Certificate Authority (or disable certificate validation by passing `--kubelet-insecure-tls` to Metrics Server)
 - Container runtime must implement a [container metrics RPCs] (or have [cAdvisor] support)
-- Network should support following communication:
-  - Control plane to Metrics Server. Control plane node needs to reach Metrics Server's pod IP and port 10250 (or node IP and custom port if `hostNetwork` is enabled). Read more about [control plane to node communication](https://kubernetes.io/docs/concepts/architecture/control-plane-node-communication/#control-plane-to-node). 
-  - Metrics Server to Kubelet on all nodes. Metrics server needs to reach node address and Kubelet port. Addresses and ports are configured in Kubelet and published as part of Node object. Addresses in `.status.addresses` and port in `.status.daemonEndpoints.kubeletEndpoint.port` field (default 10250). Metrics Server will pick first node address based on the list provided by `kubelet-preferred-address-types` command line flag (default `InternalIP,ExternalIP,Hostname` in manifests). 
 
 [reachable from kube-apiserver]: https://kubernetes.io/docs/concepts/architecture/master-node-communication/#master-to-cluster
 [enable an aggregation layer]: https://kubernetes.io/docs/tasks/access-kubernetes-api/configure-aggregation-layer/
@@ -67,7 +65,7 @@
 
 Metrics Server | Metrics API group/version | Supported Kubernetes version
 ---------------|---------------------------|-----------------------------
-0.6.x          | `metrics.k8s.io/v1beta1`  | 1.19+
+0.6.x          | `metrics.k8s.io/v1beta1`  | *1.19+
 0.5.x          | `metrics.k8s.io/v1beta1`  | *1.8+
 0.4.x          | `metrics.k8s.io/v1beta1`  | *1.8+
 0.3.x          | `metrics.k8s.io/v1beta1`  | 1.8-1.21
@@ -78,12 +76,6 @@
 
 Metrics Server can be installed in high availability mode directly from a YAML manifest or via the official [Helm chart](https://artifacthub.io/packages/helm/metrics-server/metrics-server) by setting the `replicas` value greater than `1`. To install the latest Metrics Server release in high availability mode from the  _high-availability.yaml_ manifest, run the following command.
 
-On Kubernetes v1.21+:
-```
-kubectl apply -f https://github.com/kubernetes-sigs/metrics-server/releases/latest/download/high-availability-1.21+.yaml
-```
-
-On Kubernetes v1.19-1.21:
 ```shell
 kubectl apply -f https://github.com/kubernetes-sigs/metrics-server/releases/latest/download/high-availability.yaml
 ```
@@ -99,9 +91,9 @@
 ## Security context
 
 Metrics Server requires the `CAP_NET_BIND_SERVICE` capability in order to bind to a privileged ports as non-root.
-If you are running Metrics Server in an environment that uses [PSSs](https://kubernetes.io/docs/concepts/security/pod-security-standards/) or other mechanisms to restrict pod capabilities, ensure that Metrics Server is allowed
+If you are running Metrics Server in an environment that uses PSPs or other mechanisms to restrict pod capabilities, ensure that Metrics Server is allowed
 to use this capability.
-This applies even if you use the `--secure-port` flag to change the port that Metrics Server binds to a non-privileged port.
+This applies even if you use the `--secure-port` flag to change the port that Metrics Server binds to to a non-privileged port.
 
 ## Scaling
 
@@ -136,16 +128,11 @@
 - `--kubelet-preferred-address-types` - The priority of node address types used when determining an address for connecting to a particular node (default [Hostname,InternalDNS,InternalIP,ExternalDNS,ExternalIP])
 - `--kubelet-insecure-tls` - Do not verify the CA of serving certificates presented by Kubelets. For testing purposes only.
 - `--requestheader-client-ca-file` - Specify a root certificate bundle for verifying client certificates on incoming requests.
-- `--node-selector` -Can complete to scrape the metrics from the Specified nodes based on labels
 
 You can get a full list of Metrics Server configuration flags by running:
 
 ```shell
-<<<<<<< HEAD
-docker run --rm registry.k8s.io/metrics-server/metrics-server:v0.6.0 --help
-=======
 docker run --rm registry.k8s.io/metrics-server/metrics-server:v0.6.4 --help
->>>>>>> 6242212f
 ```
 
 ## Design
