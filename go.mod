module sigs.k8s.io/metrics-server

<<<<<<< HEAD
go 1.22
=======
go 1.22.0

toolchain go1.22.5
>>>>>>> 09696010

require (
	github.com/google/go-cmp v0.6.0
	github.com/onsi/ginkgo/v2 v2.14.0
	github.com/onsi/gomega v1.30.0
	github.com/prometheus/common v0.46.0
	github.com/prometheus/prometheus v0.48.1
	github.com/spf13/cobra v1.8.0
	github.com/spf13/pflag v1.0.5
	k8s.io/api v0.29.8
	k8s.io/apimachinery v0.29.8
	k8s.io/apiserver v0.29.8
	k8s.io/client-go v0.29.8
	k8s.io/component-base v0.29.8
	k8s.io/klog/v2 v2.120.0
	k8s.io/kube-openapi v0.0.0-20231010175941-2dd684a91f00
	k8s.io/metrics v0.29.8
)

require (
	github.com/Azure/go-ansiterm v0.0.0-20210617225240-d185dfc1b5a1 // indirect
	github.com/NYTimes/gziphandler v1.1.1 // indirect
	github.com/antlr/antlr4/runtime/Go/antlr/v4 v4.0.0-20230305170008-8188dc5388df // indirect
	github.com/asaskevich/govalidator v0.0.0-20230301143203-a9d515a09cc2 // indirect
	github.com/beorn7/perks v1.0.1 // indirect
	github.com/blang/semver/v4 v4.0.0 // indirect
	github.com/cenkalti/backoff/v4 v4.2.1 // indirect
	github.com/cespare/xxhash/v2 v2.2.0 // indirect
	github.com/coreos/go-semver v0.3.1 // indirect
	github.com/coreos/go-systemd/v22 v22.5.0 // indirect
	github.com/davecgh/go-spew v1.1.2-0.20180830191138-d8f796af33cc // indirect
	github.com/emicklei/go-restful/v3 v3.11.0 // indirect
	github.com/evanphx/json-patch v5.6.0+incompatible // indirect
	github.com/felixge/httpsnoop v1.0.4 // indirect
	github.com/fsnotify/fsnotify v1.7.0 // indirect
	github.com/go-logr/logr v1.4.1 // indirect
	github.com/go-logr/stdr v1.2.2 // indirect
	github.com/go-logr/zapr v1.2.3 // indirect
	github.com/go-openapi/jsonpointer v0.20.0 // indirect
	github.com/go-openapi/jsonreference v0.20.2 // indirect
	github.com/go-openapi/swag v0.22.4 // indirect
	github.com/go-task/slim-sprig v0.0.0-20230315185526-52ccab3ef572 // indirect
	github.com/gogo/protobuf v1.3.2 // indirect
	github.com/golang/groupcache v0.0.0-20210331224755-41bb18bfe9da // indirect
	github.com/golang/protobuf v1.5.4 // indirect
	github.com/google/cel-go v0.17.7 // indirect
	github.com/google/gnostic-models v0.6.8 // indirect
	github.com/google/gofuzz v1.2.0 // indirect
	github.com/google/pprof v0.0.0-20230926050212-f7f687d19a98 // indirect
	github.com/google/uuid v1.3.1 // indirect
	github.com/grafana/regexp v0.0.0-20221122212121-6b5c0a4cb7fd // indirect
	github.com/grpc-ecosystem/go-grpc-prometheus v1.2.0 // indirect
	github.com/grpc-ecosystem/grpc-gateway/v2 v2.16.0 // indirect
	github.com/imdario/mergo v0.3.16 // indirect
	github.com/inconshreveable/mousetrap v1.1.0 // indirect
	github.com/josharian/intern v1.0.0 // indirect
	github.com/json-iterator/go v1.1.12 // indirect
	github.com/mailru/easyjson v0.7.7 // indirect
	github.com/moby/spdystream v0.2.0 // indirect
	github.com/moby/term v0.0.0-20221205130635-1aeaba878587 // indirect
	github.com/modern-go/concurrent v0.0.0-20180306012644-bacd9c7ef1dd // indirect
	github.com/modern-go/reflect2 v1.0.2 // indirect
	github.com/munnerz/goautoneg v0.0.0-20191010083416-a7dc8b61c822 // indirect
	github.com/mxk/go-flowrate v0.0.0-20140419014527-cca7078d478f // indirect
	github.com/pkg/errors v0.9.1 // indirect
	github.com/prometheus/client_golang v1.18.0 // indirect
	github.com/prometheus/client_model v0.5.0 // indirect
	github.com/prometheus/procfs v0.12.0 // indirect
	github.com/stoewer/go-strcase v1.2.0 // indirect
	go.etcd.io/etcd/api/v3 v3.5.10 // indirect
	go.etcd.io/etcd/client/pkg/v3 v3.5.10 // indirect
	go.etcd.io/etcd/client/v3 v3.5.10 // indirect
	go.opentelemetry.io/contrib/instrumentation/google.golang.org/grpc/otelgrpc v0.46.1 // indirect
	go.opentelemetry.io/contrib/instrumentation/net/http/otelhttp v0.46.1 // indirect
	go.opentelemetry.io/otel v1.21.0 // indirect
	go.opentelemetry.io/otel/exporters/otlp/otlptrace v1.21.0 // indirect
	go.opentelemetry.io/otel/exporters/otlp/otlptrace/otlptracegrpc v1.21.0 // indirect
	go.opentelemetry.io/otel/metric v1.21.0 // indirect
	go.opentelemetry.io/otel/sdk v1.21.0 // indirect
	go.opentelemetry.io/otel/trace v1.21.0 // indirect
	go.opentelemetry.io/proto/otlp v1.0.0 // indirect
	go.uber.org/atomic v1.11.0 // indirect
	go.uber.org/multierr v1.11.0 // indirect
	go.uber.org/zap v1.19.0 // indirect
	golang.org/x/crypto v0.26.0 // indirect
	golang.org/x/exp v0.0.0-20231110203233-9a3e6036ecaa // indirect
	golang.org/x/net v0.28.0 // indirect
	golang.org/x/oauth2 v0.16.0 // indirect
	golang.org/x/sync v0.8.0 // indirect
	golang.org/x/sys v0.23.0 // indirect
	golang.org/x/term v0.23.0 // indirect
	golang.org/x/text v0.17.0 // indirect
	golang.org/x/time v0.3.0 // indirect
	golang.org/x/tools v0.21.1-0.20240508182429-e35e4ccd0d2d // indirect
	google.golang.org/appengine v1.6.7 // indirect
	google.golang.org/genproto v0.0.0-20231002182017-d307bd883b97 // indirect
	google.golang.org/genproto/googleapis/api v0.0.0-20231012201019-e917dd12ba7a // indirect
	google.golang.org/genproto/googleapis/rpc v0.0.0-20231009173412-8bfb1ae86b6c // indirect
	google.golang.org/grpc v1.59.0 // indirect
	google.golang.org/protobuf v1.33.0 // indirect
	gopkg.in/inf.v0 v0.9.1 // indirect
	gopkg.in/natefinch/lumberjack.v2 v2.2.1 // indirect
	gopkg.in/yaml.v2 v2.4.0 // indirect
	gopkg.in/yaml.v3 v3.0.1 // indirect
	k8s.io/kms v0.29.8 // indirect
	k8s.io/utils v0.0.0-20230726121419-3b25d923346b // indirect
	sigs.k8s.io/apiserver-network-proxy/konnectivity-client v0.28.0 // indirect
	sigs.k8s.io/json v0.0.0-20221116044647-bc3834ca7abd // indirect
	sigs.k8s.io/structured-merge-diff/v4 v4.4.1 // indirect
	sigs.k8s.io/yaml v1.3.0 // indirect
)<|MERGE_RESOLUTION|>--- conflicted
+++ resolved
@@ -1,12 +1,8 @@
 module sigs.k8s.io/metrics-server
 
-<<<<<<< HEAD
-go 1.22
-=======
 go 1.22.0
 
 toolchain go1.22.5
->>>>>>> 09696010
 
 require (
 	github.com/google/go-cmp v0.6.0
